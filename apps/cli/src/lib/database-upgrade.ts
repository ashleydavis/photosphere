import { log } from "utils";
<<<<<<< HEAD
import { HashCache, computeHash, deleteFiles, MerkleNode, traverseTreeSync, traverseTreeAsync } from "adb";
=======
import { HashCache, IMerkleTree, computeHash, deleteFiles } from "adb";
>>>>>>> ac4955af
import { pathJoin } from "storage";
import type { IDatabaseMetadata, MediaFileDatabase } from "api";
import type { IStorage } from "storage";
import { DatabaseUpdate, IUpsertUpdate } from "adb";

//
// Performs the actual database upgrade logic for a database from a given version to the current version.
//
export async function performDatabaseUpgrade(
    database: MediaFileDatabase, 
    metadataStorage: IStorage, 
    readonly: boolean
): Promise<void> {

    const merkleTree = database.getAssetDatabase().getMerkleTree();
    const currentVersion = merkleTree.version;
   
    // For any upgrade from version 2, copy file metadata from hash cache to merkle tree
    if (currentVersion === 2) {        
        // Load the hash cache
        const hashCache = new HashCache(metadataStorage, "", false);
        const cacheLoaded = await hashCache.load();        
        if (cacheLoaded) {
            // Get the merkle tree and update leaf nodes with file metadata
            const assetDb = database.getAssetDatabase();
            const merkleTree = assetDb.getMerkleTree();
            
            // Track how many files we updated
            let filesUpdated = 0;
            
            // Update leaf nodes with lastModified from hash cache using binary tree traversal
            traverseTreeSync(merkleTree.root, (node) => {
                if (node.fileName) { // This is a leaf node
                    const cacheEntry = hashCache.getHash(node.fileName);
                    if (cacheEntry) {
                        node.lastModified = cacheEntry.lastModified;
                        filesUpdated++;
                    }
                }
                return true; // Continue traversal
            });
        }
               
        const assetStorage = database.getAssetStorage();

        // Fill in missing lastModified from file info using async binary tree traversal
        await traverseTreeAsync(merkleTree.root, async (node) => {
            if (node.fileName && !node.lastModified) {
                const fileInfo = await assetStorage.info(node.fileName);
                if (fileInfo) {
                    // Fill in missing lastModified from file info
                    node.lastModified = fileInfo.lastModified;
                }
            }
            return true; // Continue traversal
        });        
    }

    // Initialize database metadata for any version upgrade
    const assetDb = database.getAssetDatabase();
    const updatedMerkleTree = assetDb.getMerkleTree();
    
    // Move files from "assets" directory to "asset" directory if they exist
    const assetStorage = database.getAssetStorage();
    if (await assetStorage.fileExists("assets")) {
        log.info("Moving files from 'assets' directory to 'asset' directory...");
        
        let next: string | undefined = undefined;
        let filesMoved = 0;
        
        do {
            const assetsFiles = await assetStorage.listFiles("assets", 1000, next);
            
            for (const fileName of assetsFiles.names) {
                const sourceFile = pathJoin("assets", fileName);
                const destFile = pathJoin("asset", fileName);
                
                // Get file info and compute hash of source file
                const fileInfo = await assetStorage.info(sourceFile);
                if (fileInfo) {
                    const sourceHash = await computeHash(assetStorage.readStream(sourceFile));
                    
                    // Copy file from assets/ to asset/
                    const readStream = assetStorage.readStream(sourceFile);
                    await assetStorage.writeStream(destFile, fileInfo.contentType, readStream);
                    
                    // Verify the copied file has the same hash
                    const destHash = await computeHash(assetStorage.readStream(destFile));
                    
                    if (sourceHash.toString('hex') !== destHash.toString('hex')) {
                        throw new Error(`Hash mismatch during file move from ${sourceFile} to ${destFile}: source=${sourceHash.toString('hex')}, dest=${destHash.toString('hex')}`);
                    }
                    
                    // Only delete the source file after successful verification
                    await assetStorage.deleteFile(sourceFile);
                    filesMoved++;
                }
            }
            
            next = assetsFiles.next;
        } while (next);
        
        log.info(`✓ Moved ${filesMoved} files from 'assets' to 'asset' directory`);
    }

    // Count files in the asset directory to get the actual number of imported files
    let filesImported = 0;
    let next: string | undefined = undefined;
    
    do {
        const assetFiles = await assetStorage.listFiles("asset", 1000, next);
        filesImported += assetFiles.names.length;
        next = assetFiles.next;
    } while (next);
    
    if (!updatedMerkleTree.databaseMetadata) {
        updatedMerkleTree.databaseMetadata = { filesImported };
    }
    else {
        updatedMerkleTree.databaseMetadata.filesImported = filesImported;
    }
    
    if (!readonly) {
        // Save the database - this will write in the latest format
        await database.getAssetDatabase().save();

        // Delete old files after successful upgrade.
        await metadataStorage.deleteFile("hash-cache-x.dat");
        await metadataStorage.deleteFile("metadata.json");
    }    
}

//
// Build a block graph that contains all updates needed to rebuild the current BSON database
//
export async function buildBlockGraph(database: MediaFileDatabase): Promise<void> {
    log.info("Building block graph from current database state...");
    
    // Get the block graph from the database (handles device-specific storage internally)
    const blockGraph = database.getBlockGraph();

    // Get the BSON database
    const bsonDatabase = database.getMetadataDatabase();
    const currentTimestamp = Date.now();
    
    // Create upsert operations for all database records
    const databaseUpdates: DatabaseUpdate[] = [];
    let totalRecords = 0;
    
    // Get all collections in the database
    const collectionNames = await bsonDatabase.collections();
    
    log.info(`Found ${collectionNames.length} collections: ${collectionNames.join(', ')}`);
    
    // Iterate through each collection
    for (const collectionName of collectionNames) {
        if (collectionName === "sort_indexes") {
            continue;
        }

        log.info(`Processing collection: ${collectionName}`);
        
        const collection = bsonDatabase.collection(collectionName);
        let recordCount = 0;
        
        // Iterate through all records in the collection
        for await (const record of collection.iterateRecords()) {
            const upsertUpdate: IUpsertUpdate = {
                type: "upsert",
                timestamp: currentTimestamp,
                collection: collectionName,
                _id: record._id,
                document: record
            };
            
            databaseUpdates.push(upsertUpdate);
            recordCount++;
            totalRecords++;
        }
        
        log.info(`✓ Processed ${recordCount} records from collection '${collectionName}'`);
    }

    // Commit the block containing all database updates
    const block = await blockGraph.commitBlock(`blocks`, databaseUpdates);

    log.info(`✓ Block graph created with block ID: ${block._id}`);
    log.info(`✓ Block graph saved to metadata storage`);
    log.info(`✓ Block contains ${databaseUpdates.length} upsert operations from ${collectionNames.length} collections (${totalRecords} total records)`);    
}


//
// Remove files from the merkle tree that are intended to be local only and not replicated.
//
export function removeLocalOnlyFiles(database: MediaFileDatabase): void {
    log.info("Removing metadata files from merkle tree...");

    const merkleTree = database.getAssetDatabase().getMerkleTree();

    const filesToRemove: string[] = [];

    traverseTreeAsync(merkleTree.root, async (node) => {
        if (node.fileName && node.fileName.startsWith('metadata/')) {
            filesToRemove.push(node.fileName);
        }
        return true;
    });

    // Remove all files in a single operation (only if there are files to remove)
    if (filesToRemove.length > 0) {
        const filesRemoved = deleteFiles(merkleTree, filesToRemove);
        log.info(`✓ Removed ${filesRemoved} metadata files from merkle tree`);
    } else {
        log.info(`✓ No metadata files found in merkle tree to remove`);
    }
}<|MERGE_RESOLUTION|>--- conflicted
+++ resolved
@@ -1,11 +1,7 @@
 import { log } from "utils";
-<<<<<<< HEAD
-import { HashCache, computeHash, deleteFiles, MerkleNode, traverseTreeSync, traverseTreeAsync } from "adb";
-=======
-import { HashCache, IMerkleTree, computeHash, deleteFiles } from "adb";
->>>>>>> ac4955af
+import { HashCache, computeHash, deleteFiles, traverseTreeAsync, traverseTreeSync } from "adb";
 import { pathJoin } from "storage";
-import type { IDatabaseMetadata, MediaFileDatabase } from "api";
+import type { MediaFileDatabase } from "api";
 import type { IStorage } from "storage";
 import { DatabaseUpdate, IUpsertUpdate } from "adb";
 
