--- conflicted
+++ resolved
@@ -372,15 +372,12 @@
           bun run build-linux
           chmod +x bin/x64/linux/psi
           
-<<<<<<< HEAD
       - name: Build mk CLI executable
         working-directory: ./apps/mk-cli
         run: |
           bun run build-linux
           chmod +x bin/x64/linux/mk
           
-=======
->>>>>>> 8b3a8cd3
       - name: Test version command
         working-directory: ./apps/cli
         run: |
@@ -536,14 +533,11 @@
         run: |
           bun run build-win
           
-<<<<<<< HEAD
       - name: Build mk CLI executable
         working-directory: ./apps/mk-cli
         run: |
           bun run build-win
           
-=======
->>>>>>> 8b3a8cd3
       - name: Test version command
         working-directory: ./apps/cli
         run: |
@@ -612,11 +606,7 @@
     timeout-minutes: 20
     runs-on: ubuntu-24.04
     needs: [unit-tests, compile]
-<<<<<<< HEAD
     if: always() && needs.unit-tests.result == 'success' && needs.compile.result == 'success'
-=======
-    if: always() && needs.compile.result == 'success' && needs.smoke-test.result == 'success' && needs.unit-tests.result == 'success'
->>>>>>> 8b3a8cd3
     steps:
       - name: Checkout code
         uses: actions/checkout@v4
@@ -781,30 +771,24 @@
           ffprobe -version | head -1
           echo ""
 
-<<<<<<< HEAD
       - name: Test version command
         working-directory: ./apps/cli
         run: |
           echo "Testing version command before building..."
           bun run start -- version
 
-=======
->>>>>>> 8b3a8cd3
       - name: Build macOS executable
         working-directory: ./apps/cli
         run: |
           bun run build-mac-x64
           chmod +x bin/x64/mac/psi
           
-<<<<<<< HEAD
       - name: Build mk CLI executable
         working-directory: ./apps/mk-cli
         run: |
           bun run build-mac-x64
           chmod +x bin/x64/mac/mk
           
-=======
->>>>>>> 8b3a8cd3
       - name: Test built version command
         working-directory: ./apps/cli
         run: |
@@ -848,11 +832,7 @@
           
           # Get the database root hash from the smoke test database
           if [ -d "./test/tmp/test-db" ]; then
-<<<<<<< HEAD
             DB_HASH=$(../mk-cli/bin/x64/mac/mk root-hash ./test/tmp/test-db/.db/tree.dat 2>/dev/null | tail -1 | tr -d '\n' | sed 's/\x1b\[[0-9;]*m//g' | xargs)
-=======
-            DB_HASH=$(./bin/x64/mac/psi debug root-hash --db ./test/tmp/test-db --yes 2>/dev/null | tail -1 | tr -d '\n' | sed 's/\x1b\[[0-9;]*m//g' | xargs)
->>>>>>> 8b3a8cd3
             echo "macos-x64:$DB_HASH" > hash-validation/database-hash-macos-x64.txt
             echo "macOS x64 database hash: $DB_HASH"
           else
@@ -970,15 +950,12 @@
           bun run build-mac-arm64
           chmod +x bin/arm64/mac/psi
           
-<<<<<<< HEAD
       - name: Build mk CLI executable
         working-directory: ./apps/mk-cli
         run: |
           bun run build-mac-arm64
           chmod +x bin/arm64/mac/mk
           
-=======
->>>>>>> 8b3a8cd3
       - name: Test version command
         working-directory: ./apps/cli
         run: |
