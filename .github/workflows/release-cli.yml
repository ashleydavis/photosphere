--- conflicted
+++ resolved
@@ -584,15 +584,9 @@
 
   build-windows-baseline:
     timeout-minutes: 20
-<<<<<<< HEAD
-    runs-on: macos-13 # x64 architecture
-    needs: [unit-tests, compile]
-    if: always() && needs.unit-tests.result == 'success' && needs.compile.result == 'success'
-=======
     runs-on: ubuntu-24.04
     needs: [compile, smoke_test, unit-tests]
     if: always() && needs.compile.result == 'success' && needs.smoke_test.result == 'success' && needs.unit-tests.result == 'success'
->>>>>>> a55b9fba
     steps:
       - name: Checkout code
         uses: actions/checkout@v4
@@ -666,13 +660,13 @@
           path: ./apps/cli/bin/x64/win/psi.exe
 
   build-macos-x64:
-      timeout-minutes: 20
-      runs-on: macos-13 # x64 architecture
-      needs: [compile, smoke_test, unit-tests]
-      if: always() && needs.compile.result == 'success' && needs.smoke_test.result == 'success' && needs.unit-tests.result == 'success'
-      steps:
-        - name: Checkout code
-          uses: actions/checkout@v4
+    timeout-minutes: 20
+    runs-on: macos-13 # x64 architecture
+    needs: [unit-tests, compile]
+    if: always() && needs.unit-tests.result == 'success' && needs.compile.result == 'success'
+    steps:
+      - name: Checkout code
+        uses: actions/checkout@v4
 
         - name: Modify package.json for nightly builds
           if: github.ref_type != 'tag'
@@ -977,11 +971,7 @@
 
   create-release:
     timeout-minutes: 20
-<<<<<<< HEAD
     needs: [build-linux, build-windows, build-macos-x64, build-macos-arm64, smoke_test, write-lock-tests]
-=======
-    needs: [build-linux, build-windows, build-windows-baseline, build-macos-x64, build-macos-arm64]
->>>>>>> a55b9fba
     runs-on: ubuntu-latest
     permissions:
       contents: write
