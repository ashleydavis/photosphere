import fs from "fs-extra";
import os from "os";
import path from "path";
<<<<<<< HEAD
import { BsonDatabase, IBsonDatabase, createStorage, FileStorage, IBsonCollection, IRecord, IStorage, loadEncryptionKeys, pathJoin, StoragePrefixWrapper, walkDirectory, IOrderedFile } from "storage";
=======
import { BsonDatabase, IBsonDatabase, createStorage, FileStorage, IBsonCollection, IRecord, IStorage, loadEncryptionKeys, pathJoin, StoragePrefixWrapper, acquireWriteLock, checkWriteLock, ILock, getLocalIdentifier, IOrderedFile } from "storage";
>>>>>>> ac4955af
import { validateFile } from "./validation";
import { ILocation, log, retry, reverseGeocode, IUuidGenerator, ITimestampProvider, sleep } from "utils";
import dayjs from "dayjs";
import { IAsset } from "defs";
import { Readable } from "stream";
import { getVideoDetails } from "./video";
import { getImageDetails, IResolution } from "./image";
import { computeHash, getFileInfo, HashCache, MerkleNode, traverseTree, BlockGraph, DatabaseUpdate, IBlock, IUpsertUpdate, IFieldUpdate, IDeleteUpdate, createTree, saveTree, IMerkleTree, loadTree, upsertFile, addFile, IHashedFile, AssetDatabase, AssetDatabaseStorage, visualizeTree } from "adb";
import { generateDeviceId } from "node-utils";
import { FileScanner, IFileStat } from "./file-scanner";

import customParseFormat from "dayjs/plugin/customParseFormat";
dayjs.extend(customParseFormat);

import { Image } from "tools";
import _ from "lodash";

//
// Extract dominant color from thumbnail buffer using ImageMagick
//
async function extractDominantColorFromThumbnail(inputPath: string): Promise<[number, number, number] | undefined> {
    const image = new Image(inputPath);
    return await image.getDominantColor();
}

//
// A function that validates a file.
//
export type FileValidator = (filePath: string, fileStat: IFileStat, contentType: string, openStream?: () => Readable) => Promise<boolean>;

//
// Progress callback for the add operation.
//
export type ProgressCallback = (currentlyScanning: string | undefined) => void;

//
// Size of the micro thumbnail.
//
export const MICRO_MIN_SIZE = 40;

//
// Quality of the micro thumbnail.
//
export const MICRO_QUALITY = 75;

//
// Size of the thumbnail.
//
export const THUMBNAIL_MIN_SIZE = 300;

//
// Quality of the thumbnail.
//
export const THUMBNAIL_QUALITY = 90;

//
// Size of the display asset.
//
export const DISPLAY_MIN_SIZE = 1000;

//
// Quality of the display asset.
//
export const DISPLAY_QUALITY = 95;

export interface IDatabaseSummary {
    //
    // Total number of files imported into the database.
    //
    totalImports: number;

    //
    // Total number of files in the database (including thumbnails, display images, BSON files, etc.).
    //
    totalFiles: number;

    //
    // Total size of all files in bytes.
    //
    totalSize: number;

    //
    // Total number of nodes in the merkle tree.
    //
    totalNodes: number;

    //
    // Full hash of the tree root.
    //
    fullHash: string;

    //
    // Database version from merkle tree.
    //
    databaseVersion: number;
}

//
// Database metadata that gets embedded in the merkle tree
//
export interface IDatabaseMetadata {
    // Number of files imported into the database
    filesImported: number;
    
    // Additional metadata can be added here in the future
    [key: string]: any;
}

export interface IAddSummary {
    //
    // The number of files added to the database.
    //
    filesAdded: number;

    //
    // The number of files already in the database.
    //
    filesAlreadyAdded: number;

    //
    // The number of files ignored (because they are not media files).
    //
    filesIgnored: number;

    //
    // The number of files that failed to be added to the database.
    //
    filesFailed: number;

    //
    // The total size of the files added to the database.
    //
    totalSize: number;

    //
    // The average size of the files added to the database.
    //
    averageSize: number;
}

//
// Collects the details of an asset.
//
export interface IAssetDetails {
    //
    // The resolution of the image/video.
    //
    resolution: IResolution;

    //
    // The generated micro thumbnail of the image/video.
    //
    microPath: string;

    //
    // The generated thumbnail of the image/video.
    //
    thumbnailPath: string;

    //
    // The content type of the thumbnail.
    //
    thumbnailContentType: string;

    //
    // The display image.
    //
    displayPath?: string;

    //
    // The content type of the display image.
    //
    displayContentType?: string;

    //
    // Metadata, if any.
    //
    metadata?: any;

    //
    // GPS coordinates of the asset.
    //
    coordinates?: ILocation;

    //
    // Date of the asset.
    //
    photoDate?: string;

    //
    // Duration of the video, if known.
    //
    duration?: number;
}

//
// Options for verifying the media file database.
//
export interface IVerifyOptions {
    //
    // Enables full verification where all files are re-hashed.
    //
    full?: boolean;

    //
    // Path filter to only verify files matching this path (file or directory).
    //
    pathFilter?: string;
}

//
// Result of the verification process.
//
export interface IVerifyResult {
    //
    // The total number of files imported into the database.
    //
    totalImports: number;

    //
    // The total number of files verified (including thumbnails, display, BSON, etc.).
    //
    totalFiles: number;

    //
    // The total database size.
    //
    totalSize: number;

    //
    // The number of files that were unmodified.
    //
    numUnmodified: number;

    //
    // The list of files that were modified.
    //
    modified: string[];

    //
    // The list of new files that were added to the database.
    //
    new: string[];

    //
    // The list of files that were removed from the database.
    //
    removed: string[];

    //
    // The number of files that were processed from the file system.
    // 
    filesProcessed: number;

    //
    // The number of nodes processed in the merkle tree.
    //
    nodesProcessed: number;
}

//
// Options for repairing the media file database.
//
export interface IRepairOptions {
    //
    // The source database path to repair from.
    //
    source: string;
    
    //
    // The source metadata directory.
    //
    sourceMeta?: string;
    
    //
    // The source key file.
    //
    sourceKey?: string;
    
    //
    // Enables full verification where all files are re-hashed.
    //
    full?: boolean;    
}

//
// Result of the repair process.
//
export interface IRepairResult {
    //
    // The total number of files imported into the database.
    //
    totalImports: number;

    //
    // The total number of files verified (including thumbnails, display, BSON, etc.).
    //
    totalFiles: number;

    //
    // The total database size.
    //
    totalSize: number;

    //
    // The number of files that were unmodified.
    //
    numUnmodified: number;

    //
    // The list of files that were modified.
    //
    modified: string[];

    //
    // The list of new files that were added to the database.
    //
    new: string[];

    //
    // The list of files that were removed from the database.
    //
    removed: string[];

    //
    // The list of files that were successfully repaired.
    //
    repaired: string[];

    //
    // The list of files that could not be repaired.
    //
    unrepaired: string[];

    //
    // The number of files processed.
    //
    filesProcessed: number;

    //
    // The number of nodes processed in the merkle tree.
    //
    nodesProcessed: number;
}

//
// Result of the replication process.
//
export interface IReplicationResult {
    //
    // The total number of files imported.
    //
    filesImported: number;

    //
    // The total number of files considered.
    //
    filesConsidered: number;

    //
    // The number of files already existing in the destination storage.
    //
    existingFiles: number;

    //
    // The number of files copied to the destination storage.
    //
    copiedFiles: number;
}

//
// Options for the replication process.
//
export interface IReplicateOptions {
    //
    // Path filter to only replicate files matching this path (file or directory).
    //
    pathFilter?: string;
}

//
// Implements the Photosphere media file database.
//
export class MediaFileDatabase {

    //
    // The storage for the asset files.
    //
    private readonly assetStorage: IStorage;

    //
    // For interacting with the asset database.
    //
    private readonly assetDatabase: AssetDatabase<IDatabaseMetadata>;

    //
    // For interacting with the bson database.
    //
    private readonly bsonDatabase: BsonDatabase;

    //
    // For interacting with the metadata collection.
    //
    private readonly metadataCollection: IBsonCollection<IAsset>;

    //
    // The hash cache for the local file system.
    // This is used to speed up the hashing of files that are already known locally.
    //
    private readonly localHashCache: HashCache;

    //
    // The file scanner for scanning directories and files.
    //
    private readonly localFileScanner: FileScanner;

    //
    // The UUID generator for creating asset IDs.
    //
    private readonly uuidGenerator: IUuidGenerator;

    //
    // The session ID for this instance (used for write lock identification).
    //
    private readonly sessionId: string;

    //
    // The block graph for managing database updates with device-specific metadata storage.
    //
    private blockGraph: BlockGraph<DatabaseUpdate> | undefined;

    //
    // The summary of files added to the database.
    //
    private readonly addSummary: IAddSummary = {
        filesAdded: 0,
        filesAlreadyAdded: 0,
        filesIgnored: 0,
        filesFailed: 0,
        totalSize: 0,
        averageSize: 0,
    };

    constructor(
        assetStorage: IStorage,
        private readonly metadataStorage: IStorage,
        private readonly googleApiKey: string | undefined,
        uuidGenerator: IUuidGenerator,
        private readonly timestampProvider: ITimestampProvider,
        sessionId?: string
            ) {
        
        this.assetDatabase = new AssetDatabase(assetStorage, metadataStorage, uuidGenerator);

        const localHashCachePath = path.join(os.tmpdir(), `photosphere`);
        this.localHashCache = new HashCache(new FileStorage(localHashCachePath), localHashCachePath);

        // Anything that goes through this.assetStorage automatically updates the merkle tree.
        this.assetStorage = new AssetDatabaseStorage(assetStorage, this.assetDatabase); 

        this.bsonDatabase = new BsonDatabase({
            storage: new StoragePrefixWrapper(this.assetStorage, `metadata`),
            uuidGenerator: uuidGenerator
        });

        this.metadataCollection = this.bsonDatabase.collection("metadata");
        this.localFileScanner = new FileScanner({
            ignorePatterns: [/\.db/]
        });

        // Use the provided UUID generator
        this.uuidGenerator = uuidGenerator;

        // Set session ID for write lock identification
        this.sessionId = sessionId || this.uuidGenerator.generate();
    }

    //
    // Gets the asset storage for reading and writing files.
    //
    getAssetStorage(): IStorage {
        return this.assetStorage;
    }

    //
    // Gets the metadata storage for reading and writing metadata.
    //
    getMetadataStorage(): IStorage {
        return this.metadataStorage;
    }

    //
    // Gets the database for reading and writing metadata for assets.
    //
    getMetadataDatabase(): BsonDatabase {
        return this.bsonDatabase;
    }

    //
    // Gets the asset database for accessing the merkle tree.
    //
    getAssetDatabase(): AssetDatabase<IDatabaseMetadata> {
        return this.assetDatabase;
    }

    //
    // Gets the block graph for managing database updates with device-specific metadata storage.
    // The block graph is initialized during database create/load.
    //
    getBlockGraph(): BlockGraph<DatabaseUpdate> {
        if (!this.blockGraph) {
            throw new Error("BlockGraph not initialized. Make sure to call create() or load() first.");
        }
        return this.blockGraph;
    }

    //
    // Initializes the block graph with device-specific metadata storage.
    //
    private async initializeBlockGraph(): Promise<void> {
        // Get device-specific metadata storage
        const deviceId = await generateDeviceId();
        const deviceMetadataStorage = new StoragePrefixWrapper(
            this.assetDatabase.getMetadataStorage(),
            pathJoin("devices", deviceId)
        );
        
        // Create block graph
        this.blockGraph = new BlockGraph<DatabaseUpdate>(this.assetStorage, deviceMetadataStorage);
    }

    //
    // Acquires the write lock for the database.
    // Only needed for writing to:
    // - the merkle tree file (tree.dat).
    // - the BSON database and sorted indexes.
    //
    // Throws when the write lock cannot be acquired.
    //
<<<<<<< HEAD
    private async acquireWriteLock(): Promise<void> {
=======
    async acquireWriteLock(): Promise<void> {
        // Create lock file path in Photosphere temp directory using database local identifier
        const lockFilePath = this.getLockFilePath();
>>>>>>> ac4955af
        
        const lockFilePath = ".db/write.lock";
        const maxAttempts = 3;
        
        for (let attempt = 1; attempt <= maxAttempts; attempt++) {
            const haveWriteLock = await this.assetStorage.acquireWriteLock(lockFilePath, this.sessionId);
            if (haveWriteLock) {
                //
                // Always reload the database after acquiring the write lock to ensure we have the latest tree.
                //
                if (!await this.assetDatabase.load()) {
                    throw new Error(`Failed to load asset database after acquiring write lock.`);
                }
                return;
            }
            
            // Wait with increasing timeout before next attempt (unless this is the last attempt).
            if (attempt < maxAttempts) {
                const timeoutMs = attempt * 1000; // 1s, 2s
                await sleep(timeoutMs);
            }
        }
        
        // All attempts failed - check lock info for detailed error message.
        const lockInfo = await this.assetStorage.checkWriteLock(lockFilePath);
        if (lockInfo) {
            const timeSinceLocked = Date.now() - lockInfo.acquiredAt.getTime();
            const timeString = timeSinceLocked < 60000 
                ? `${Math.round(timeSinceLocked / 1000)}s`
                : `${Math.round(timeSinceLocked / 60000)}m`;
            
            throw new Error(
                `Failed to acquire write lock after ${maxAttempts} attempts. ` +
                `Lock is currently held by "${lockInfo.owner}" since ${timeString} ago ` +
                `(acquired at ${lockInfo.acquiredAt.toISOString()}).`
            );
        } 
        else {
            throw new Error(
                `Failed to acquire write lock after ${maxAttempts} attempts. ` +
                `Lock appears to be available but acquisition failed.`
            );
        }
    }

    //
    // Refreshes the write lock to prevent timeout.
    //
<<<<<<< HEAD
    private async refreshWriteLock(): Promise<void> {
        await this.assetStorage.refreshWriteLock(".db/write.lock", this.sessionId);
=======
    async refreshWriteLock(): Promise<void> {
        if (!this.writeLock) {
            throw new Error("Cannot refresh write lock: no write lock is currently held");
        }
        await this.writeLock.refresh();
>>>>>>> ac4955af
    }

    //
    // Releases the write lock for the database.
    //
    async releaseWriteLock(): Promise<void> {
        await retry(() => this.assetDatabase.save()); // Ensure the tree is saved before releasing the lock.

        //fio:
        // if (this.writeLock) {
        //     await retry(() => this.writeLock!.release());
        //     this.writeLock = undefined;
        // }

        await retry(() => this.assetStorage.releaseWriteLock(".db/write.lock"));
    }

    //
    // Increments the asset count.
    //
    private incrementAssetCount(): void {
        const merkleTree = this.assetDatabase.getMerkleTree();
        if (!merkleTree.databaseMetadata) {
            merkleTree.databaseMetadata = { filesImported: 0 };
        }
        merkleTree.databaseMetadata.filesImported++;
    }

    //
    // Decrements the asset count.
    //
    private decrementAssetCount(): void {
        const merkleTree = this.assetDatabase.getMerkleTree();
        if (!merkleTree.databaseMetadata) {
            merkleTree.databaseMetadata = { filesImported: 0 };
        }
        if (merkleTree.databaseMetadata.filesImported > 0) {
            merkleTree.databaseMetadata.filesImported--;
        }
    }

    //
    // Creates a new media file database.
    //
    async create(): Promise<void> {
        await retry(() => this.localHashCache.load());

        await retry(() => this.assetDatabase.create());

        const merkleTree = this.assetDatabase.getMerkleTree();
        merkleTree.databaseMetadata = { filesImported: 0 };

        await this.ensureSortIndex();

        // Create README.md file with warning about manual modifications
        try {
            await retry(() => this.assetStorage.write('README.md', 'text/markdown', Buffer.from(DATABASE_README_CONTENT, 'utf8')));
        } catch (error) {
            // Don't fail database creation if README write fails
            log.warn(`Warning: Could not create README.md: ${error instanceof Error ? error.message : 'Unknown error'}`);
        }

        await retry(() => this.assetDatabase.save());

        // Initialize block graph
        await this.initializeBlockGraph();

        log.verbose(`Created new media file database.`);
    }

    //
    // Loads the existing media file database.
    //
    async load(): Promise<void> {
        await retry(() => this.localHashCache.load());
        if (!await retry(() => this.assetDatabase.load())) {
            throw new Error(`Failed to load media file database.`);
        }

        await retry(() => this.metadataCollection.loadSortIndex("hash", "asc", "string"));
        await retry(() => this.metadataCollection.loadSortIndex("photoDate", "desc", "date"));

        // Initialize block graph
        await this.initializeBlockGraph();

        log.verbose(`Loaded existing media file database from: ${this.assetStorage.location} / ${this.metadataStorage.location}`);
    }

    //
    // Ensures the sort index exists.
    //
    async ensureSortIndex() {
        await retry(() => this.metadataCollection.ensureSortIndex("hash", "asc", "string"));
        await retry(() => this.metadataCollection.ensureSortIndex("photoDate", "desc", "date")) ;
    }

    //
    // Updates the database to the latest blocks by processing incoming blocks.
    // Finds all blocks in the incoming/ directory, loads them, finds minimum time,
    // walks backward through block graph collecting relevant blocks, sorts updates by timestamp,
    // applies them, moves files from incoming/ to blocks/, and updates head hashes.
    //
    async updateToLatestBlocks(rebuild: boolean = false): Promise<void> {
        const blockGraph = this.getBlockGraph();
        const metadataStorage = this.getMetadataStorage();

        // Find all blocks in the incoming/ directory.
        let incomingBlockIds: string[] = [];
        let next: string | undefined = undefined;
        const location = rebuild ? "blocks" : "incoming";

        do {
            const listResult = await metadataStorage.listFiles(location, 1000, next);
            incomingBlockIds = incomingBlockIds.concat(incomingBlockIds);
            next = listResult.next;
        } while (next);

        if (incomingBlockIds.length === 0) {
            return;
        }

        // Load incoming blocks from their files.
        const incomingBlocks: IBlock<DatabaseUpdate>[] = [];
        for (const blockId of incomingBlockIds) {
            const block = await blockGraph.getBlock(location, blockId);
            if (block) {
                incomingBlocks.push(block);
            }
        }

        if (incomingBlocks.length === 0) {
            return;
        }

        // Find the minimum time of those blocks (using the time of the first update in the block)
        let minTime = Number.MAX_SAFE_INTEGER;
        for (const block of incomingBlocks) {
            if (block.data.length > 0) {
                const firstUpdateTime = block.data[0].timestamp;
                minTime = Math.min(minTime, firstUpdateTime);
            }
        }

        // Start with current head hashes and walk backward through the block graph
        const currentHeadBlockIds = await blockGraph.getHeadBlockIds();
        const relevantBlocks: IBlock<DatabaseUpdate>[] = [...incomingBlocks];

        // Collect blocks from the graph, stopping when we see a block where the last update time is less than minTime
        const visited = new Set<string>();
        const queue = [...currentHeadBlockIds];

        while (queue.length > 0) {
            const blockId = queue.shift()!;
            
            if (visited.has(blockId) || incomingBlockIds.includes(blockId)) {
                continue;
            }
            visited.add(blockId);

            const block = await blockGraph.getBlock(`blocks`, blockId);
            if (!block || block.data.length === 0) {
                continue;
            }

            // Check if the last update in this block is before our minimum time
            const lastUpdateTime = block.data[block.data.length - 1].timestamp;
            if (lastUpdateTime < minTime) {
                continue; // Stop walking back from this branch
            }

            relevantBlocks.push(block);
            
            // Add parent blocks to the queue
            if (block.prevBlocks) {
                queue.push(...block.prevBlocks);
            }
        }

        // Flatten all blocks into one list of updates
        const allUpdates = relevantBlocks.map(block => block.data).flat();

        // Sort updates by timestamp (database updates are idempotent)
        allUpdates.sort((a, b) => a.timestamp - b.timestamp);

        // Make sure the sort index is established
        await this.ensureSortIndex();
        
        log.verbose(`Processing ${relevantBlocks.length} blocks with ${allUpdates.length} database updates`);
        
        // Apply the updates
        if (allUpdates.length > 0) {
            log.verbose("Applying database updates...");
            await this.applyDatabaseUpdates(allUpdates);
            log.verbose("Database updates applied successfully");
        }

        if (!rebuild) {
            // Move block files from incoming/ to blocks/
            for (const blockId of incomingBlockIds) {
                const incomingFile = `incoming/${blockId}`;
                const targetFile = `blocks/${blockId}`;            
                const blockData = await metadataStorage.read(incomingFile);
                if (blockData) {
                    await metadataStorage.write(targetFile, undefined, blockData);
                    await metadataStorage.deleteFile(incomingFile);
                    log.verbose(`Moved block ${blockId} from incoming/ to blocks/`);
                }
            }
        }

        // Update head hashes to reflect the new structure of the block graph
        // After integrating incoming blocks, we need to recalculate which blocks are now at the "end of the graph"
        const newHeads = await this.determineNewHeadHashes(relevantBlocks);
        await blockGraph.setHeadHashes(newHeads);
        log.verbose(`Updated head hashes to new graph heads: ${newHeads.join(", ")}`);
    }

    //
    // Calculates the new head hashes after integrating new blocks.
    // Head blocks are those that have no successors pointing to them.
    //
    determineNewHeadHashes(relevantBlocks: IBlock<DatabaseUpdate>[]): string[] {
        const prevBlocks = new Set<string>();
        
        for (const block of relevantBlocks) {
            if (block.prevBlocks) {
                for (const prevBlock of block.prevBlocks) {
                    prevBlocks.add(prevBlock);
                }
            }
        }
        
        // The new heads are blocks that are not referenced as predecessors
        return relevantBlocks
            .filter(block => !prevBlocks.has(block._id))
            .map(block => block._id);
    }

    //
    // Applies database updates to the BSON database.
    //
    public async applyDatabaseUpdates(updates: DatabaseUpdate[]): Promise<void> {
        for (const update of updates) {
            try {
                const collection = this.bsonDatabase.collection(update.collection);
                
                switch (update.type) {
                    case "upsert": {
                        const upsertUpdate = update as IUpsertUpdate;
                        await collection.replaceOne(upsertUpdate._id, upsertUpdate.document, { upsert: true });
                        break;
                    }
                    
                    case "field": {
                        const fieldUpdate = update as IFieldUpdate;
                        await collection.updateOne(fieldUpdate._id, { [fieldUpdate.field]: fieldUpdate.value }, { upsert: true });
                        break;
                    }
                    
                    case "delete": {
                        const deleteUpdate = update as IDeleteUpdate;
                        await collection.deleteOne(deleteUpdate._id);
                        break;
                    }
                    
                    default:
                        const _exhaustiveCheck: never = update;
                        log.warn(`Unknown update type: ${(_exhaustiveCheck as DatabaseUpdate).type}`);
                }
            } catch (error) {
                log.warn(`Error applying update ${update.type} for ${update._id}: ${String(error)}`);
            }
        }
    }

    //
    // Gets the summary of files added to the database.
    //
    getAddSummary(): IAddSummary {
        this.addSummary.averageSize = this.addSummary.filesAdded > 0 ? Math.floor(this.addSummary.totalSize / this.addSummary.filesAdded) : 0;
        return this.addSummary;
    }

    //
    // Gets a summary of the entire database.
    //
    async getDatabaseSummary(): Promise<IDatabaseSummary> {
        const merkleTree = this.assetDatabase.getMerkleTree();
        const metadata = merkleTree.metadata;
        const filesImported = merkleTree.databaseMetadata?.filesImported || 0;
        
        // Get root hash (first node is always the root)
        const rootHash = merkleTree.root?.hash || Buffer.alloc(0);
        const fullHash = rootHash.toString('hex');
        
        return {
            totalImports: filesImported,
            totalFiles: metadata.totalFiles,
            totalSize: metadata.totalSize,
            totalNodes: metadata.totalNodes,
            fullHash,
            databaseVersion: merkleTree.version
        };
    }

    //
    // Visualizes the merkle tree structure
    //
    visualizeMerkleTree(): string {
        return visualizeTree(this.assetDatabase.getMerkleTree());
    }

    //
    // Gets a BSON collection for database operations
    //
    getCollection<T extends IRecord = IRecord>(name: string): IBsonCollection<T> {
        return this.bsonDatabase.collection<T>(name);
    }

    //
    // Gets the BSON database interface
    //
    getBsonDatabase(): IBsonDatabase {
        return this.bsonDatabase;
    }

    //
    // Adds a list of files or directories to the media file database.
    //
    async addPaths(paths: string[], progressCallback: ProgressCallback): Promise<void> {
        await this.localFileScanner.scanPaths(paths, async (result) => {
            await this.addFile(
                result.filePath,
                result.fileStat,
                result.contentType,
                result.labels,
                result.openStream,
                progressCallback
            );
            
            if (this.addSummary.filesAdded % 100 === 0) { // Save hash caches progressively to make the next run faster.
                await retry(() => this.localHashCache.save()); // Saving hashes locally makes if faster next time.
            }

        }, progressCallback);

        // Update the number of ignored files after scanning
        this.addSummary.filesIgnored += this.localFileScanner.getNumFilesIgnored();

        //
        // Commit any additions that were made.
        //
        await retry(() => this.localHashCache.save()); // Saving hashes locally makes if faster next time.
    }

    //
    // Checks a list of files or directories to find files already added to the media file database.
    //
    async checkPaths(paths: string[], progressCallback: ProgressCallback): Promise<void> {
        await this.localFileScanner.scanPaths(paths, async (result) => {
            await this.checkFile(
                result.filePath,
                result.fileStat,
                result.contentType,
                result.openStream,
                progressCallback
            );
            
            if (this.addSummary.filesAdded % 100 === 0) { // Save hash caches progressively to make the next run faster.
                await retry(() => this.localHashCache.save()); // Saving hashes locally makes if faster next time.
            }

        }, progressCallback);

         await retry(() => this.localHashCache.save()); // Saving hashes locally makes if faster next time.
    }

    //
    // Adds a file to the media file database.
    //
    private addFile = async (filePath: string, fileStat: IFileStat, contentType: string, labels: string[], openStream: (() => NodeJS.ReadableStream) | undefined, progressCallback: ProgressCallback): Promise<void> => {

        const assetId = this.uuidGenerator.generate();

        //
        // Create a temporary directory for generating files like the thumbnail, display asset, etc.
        //
        const assetTempDir = path.join(os.tmpdir(), `photosphere`, `assets`, this.uuidGenerator.generate());
        await fs.ensureDir(assetTempDir);
       
        try {
            let localHashedFile = await this.getHash(filePath, fileStat, this.localHashCache);
            if (!localHashedFile) {
                //
                // Validate, compute and cache the hash of the file.
                //
                localHashedFile = await this.computeLocalHash(filePath, fileStat, contentType, assetTempDir, openStream, progressCallback);
                if (!localHashedFile) {
                    // Failed validation.
                    return;
                }
            }
    
            const metadataCollection = this.bsonDatabase.collection("metadata");
    
            log.verbose(`Checking if file "${filePath}" with hash "${localHashedFile.hash.toString("hex")}" is already in the media file database.`);
    
            const localHashStr = localHashedFile.hash.toString("hex");
            const records = await metadataCollection.findByIndex("hash", localHashStr);
            if (records.length > 0) {
                //
                // The file is already in the database.
                //
                log.verbose(`File "${filePath}" with hash "${localHashStr}", matches existing records:\n  ${records.map(r => r._id).join("\n  ")}`);
                this.addSummary.filesAlreadyAdded++;
                if (progressCallback) {
                    progressCallback(this.localFileScanner.getCurrentlyScanning());
                }
                return;
            }
            
            let assetDetails: IAssetDetails | undefined = undefined;
            
            if (contentType?.startsWith("video")) {
                assetDetails = await getVideoDetails(filePath, assetTempDir, contentType, this.uuidGenerator, openStream);
            }
            else if (contentType?.startsWith("image")) {
                assetDetails = await getImageDetails(filePath, assetTempDir, contentType, this.uuidGenerator, openStream);
            }
    
            const assetPath = `asset/${assetId}`;
            const thumbPath = `thumb/${assetId}`;
            const displayPath = `display/${assetId}`;

            //
            // Acquire the write lock before writing shared files in the database.
            // Ideally we would upload new files before acquiring the lock and then update the merkle tree and BSON database,
            // but the way the code is currently structured is that file uploads and merkle tree changes are intertwined.
            //
            await this.acquireWriteLock();

            // Simulate failure for testing (10% chance when SIMULATE_FAILURE=add-file)
            // This occurs while holding the write lock to test lock recovery scenarios
            if (process.env.SIMULATE_FAILURE === "add-file" && Math.random() < 0.1) {
                throw new Error(`Simulated failure during add-file operation for ${filePath}`);
            }

            try {
                //
                // Uploads the full asset.
                // No write lock is needed to write new assets as the asset UUID is unique.
                //
                await retry(() => this.assetStorage.writeStream(assetPath, contentType, openStream ? openStream() : fs.createReadStream(filePath), fileStat.length));

                const assetInfo = await retry(() => this.assetStorage.info(assetPath));
                if (!assetInfo) {
                    throw new Error(`Failed to get info for file "${assetPath}"`);
                }

                const hashedAsset = await retry(() => this.computeAssetHash(assetPath, assetInfo, () => this.assetStorage.readStream(assetPath)));
                if (hashedAsset.hash.toString("hex") !== localHashStr) {
                    throw new Error(`Hash mismatch for file "${assetPath}": ${hashedAsset.hash.toString("hex")} != ${localHashStr}`);
                }

                //
                // Refresh the timeout of the write lock.
                //
                await this.refreshWriteLock();

                //
                // Write lock is needed to update the merkle tree and BSON database.
                //
                this.assetDatabase.addFile(assetPath, hashedAsset);

                if (assetDetails?.thumbnailPath) {
                    //
                    // Uploads the thumbnail.
                    // No write lock is needed to write new assets as the asset UUID is unique.
                    // Write lock is needed to update the merkle tree and BSON database.
                    //
                    await retry(() => this.assetStorage.writeStream(thumbPath, assetDetails.thumbnailContentType!, fs.createReadStream(assetDetails.thumbnailPath)));

                    const thumbInfo = await retry(() => this.assetStorage.info(thumbPath));
                    if (!thumbInfo) {
                        throw new Error(`Failed to get info for thumbnail "${thumbPath}"`);
                    }
                    const hashedThumb = await retry(() => this.computeAssetHash(thumbPath, thumbInfo, () => fs.createReadStream(assetDetails.thumbnailPath)));

                    //
                    // Refresh the timeout of the write lock.
                    //
                    await this.refreshWriteLock();

                    //
                    // Write lock is needed to update the merkle tree and BSON database.
                    //
                    this.assetDatabase.addFile(thumbPath, hashedThumb);
                }

                if (assetDetails?.displayPath) {
                    //
                    // Uploads the display asset.
                    // No write lock is needed to write new assets as the asset UUID is unique.
                    //
                    await retry(() => this.assetStorage.writeStream(displayPath, assetDetails.displayContentType, fs.createReadStream(assetDetails.displayPath!)));

                    const displayInfo = await retry(() => this.assetStorage.info(displayPath));
                    if (!displayInfo) {
                        throw new Error(`Failed to get info for display "${displayPath}"`);
                    }
                    const hashedDisplay = await retry(() => this.computeAssetHash(displayPath, displayInfo, () => fs.createReadStream(assetDetails.displayPath!)));

                    //
                    // Refresh the timeout of the write lock.
                    //
                    await this.refreshWriteLock();

                    //
                    // Write lock is needed to update the merkle tree and BSON database.
                    //
                    this.assetDatabase.addFile(displayPath, hashedDisplay);
                }

                const properties: any = {};

                if (assetDetails?.metadata) {
                    properties.metadata = assetDetails.metadata;
                }

                let coordinates: ILocation | undefined = undefined;
                let location: string | undefined = undefined;
                if (assetDetails?.coordinates) {
                    coordinates = assetDetails.coordinates;
                    const googleApiKey = this.googleApiKey;
                    if (googleApiKey) {
                        const reverseGeocodingResult = await retry(() => reverseGeocode(assetDetails.coordinates!, googleApiKey), 3, 1500);
                        if (reverseGeocodingResult) {
                            location = reverseGeocodingResult.location;
                            properties.reverseGeocoding = {
                                type: reverseGeocodingResult.type,
                                fullResult: reverseGeocodingResult.fullResult,
                            };
                        }
                    }
                }

                //
                // Read the date of the file.
                //
                const fileDir = path.dirname(filePath);
                labels = labels.concat(
                    fileDir.replace(/\\/g, "/")
                        .split("/")
                        .filter(label => label)
                );

                const description = "";

                const micro = assetDetails?.microPath
                    ? (await retry(() => fs.promises.readFile(assetDetails.microPath))).toString("base64")
                    : undefined;

                const color = assetDetails 
                    ? await extractDominantColorFromThumbnail(assetDetails.thumbnailPath) 
                    : undefined;

                //
                // Refresh the timeout of the write lock.
                //
                await this.refreshWriteLock();

                //
                // Add the asset's metadata to the database.
                // Write lock is needed to update the merkle tree and BSON database.
                //
                await this.bsonDatabase.collection("metadata").insertOne({
                    _id: assetId,
                    width: assetDetails?.resolution.width,
                    height: assetDetails?.resolution.height,
                    origFileName: path.basename(filePath),
                    origPath: fileDir,
                    contentType,
                    hash: localHashStr,
                    coordinates,
                    location,
                    duration: assetDetails?.duration,
                    fileDate: dayjs(fileStat.lastModified).toISOString(),
                    photoDate: assetDetails?.photoDate || dayjs(fileStat.lastModified).toISOString(),
                    uploadDate: dayjs(this.timestampProvider.dateNow()).toISOString(),
                    properties,
                    labels,
                    description,
                    micro,
                    color: assetDetails ? await extractDominantColorFromThumbnail(assetDetails.thumbnailPath) : undefined,
                });

                log.verbose(`Added file "${filePath}" to the database with ID "${assetId}".`);

                //
                // Refresh the timeout of the write lock.
                //
                await this.refreshWriteLock();

                //
                // Increment the imported files count.
                // Write lock is needed to update the merkle tree and BSON database.
                //
                this.incrementAssetCount();

                this.addSummary.filesAdded++;
                this.addSummary.totalSize += fileStat.length;
                if (progressCallback) {
                    progressCallback(this.localFileScanner.getCurrentlyScanning());
                }
            }
            catch (err: any) {
                log.exception(`Failed to upload asset data for file "${filePath}"`, err);

                //
                // If we get here it means something went wrong during the upload or database update.
                // Clean up any files that might have been uploaded.
                // No write lock is needed to delete files as we are deleting by unique asset ID.
                //
                await retry(() => this.assetStorage.deleteFile(assetPath));
                await retry(() => this.assetStorage.deleteFile(thumbPath));
                await retry(() => this.assetStorage.deleteFile(displayPath));

                this.addSummary.filesFailed++;
                if (progressCallback) {
                    progressCallback(this.localFileScanner.getCurrentlyScanning());
                }
            }
            finally {
                //
                // Release the write lock after writing shared files in the database.
                //
                await this.releaseWriteLock();
            }
        }
        finally {            
            //
            // Remove all temporary assets created during the process.
            //
            await retry(() => fs.remove(assetTempDir));
        }
    }

    //
    // Checks if a file has already been added to the media file database.
    //
    private checkFile = async  (filePath: string, fileStat: IFileStat, contentType: string, openStream: (() => NodeJS.ReadableStream) | undefined, progressCallback: ProgressCallback): Promise<void> => {

        let localHashedFile = await this.getHash(filePath, fileStat, this.localHashCache);
        if (!localHashedFile) {          
            const tempDir = path.join(os.tmpdir(), `photosphere`, `check`);
            await fs.ensureDir(tempDir);

            //
            // Validate, compute and cache the hash of the file.
            //
            localHashedFile = await this.computeLocalHash(filePath, fileStat, contentType, tempDir, openStream, progressCallback);
            if (!localHashedFile) {
                // Failed validation.
                return;
            }
        }

        const metadataCollection = this.bsonDatabase.collection("metadata");

        log.verbose(`Checking if file "${filePath}" with hash "${localHashedFile.hash.toString("hex")}" is already in the media file database.`);

        const localHashStr = localHashedFile.hash.toString("hex");
        const records = await metadataCollection.findByIndex("hash", localHashStr);
        if (records.length > 0) {
            //
            // The file is already in the database.
            //
            log.verbose(`File "${filePath}" with hash "${localHashStr}", matches existing records:\n  ${records.map(r => r._id).join("\n  ")}`);
            this.addSummary.filesAlreadyAdded++;
            return;
        }

        log.verbose(`File "${filePath}" has not been added to the media file database.`);

        this.addSummary.filesAdded++;
        this.addSummary.totalSize += fileStat.length;
        if (progressCallback) {
            progressCallback(this.localFileScanner.getCurrentlyScanning());
        }
    }

    //
    // Validates the local file.
    //
    async validateFile(filePath: string, contentType: string, tempDir: string, openStream: (() => NodeJS.ReadableStream) | undefined): Promise<boolean> {
        try {
            return await validateFile(filePath, contentType, tempDir, this.uuidGenerator, openStream);
        }
        catch (error: any) {
            log.error(`File "${filePath}" has failed its validation with error: ${error.message}`);                
            return false;
        }
    }

    //
    // Gets the hash of a file from the hash cache or returns undefined if the file is not in the cache.
    //
    async getHash(filePath: string, fileStat: IFileStat, hashCache: HashCache): Promise<IHashedFile | undefined> {
        const cacheEntry = hashCache.getHash(filePath);
        if (cacheEntry) {
            if (cacheEntry.length === fileStat.length && cacheEntry.lastModified.getTime() === fileStat.lastModified.getTime()) {
                // The hash cache entry is valid, so return it.
                // If a hash is commited to the hash cache, the file is assumed to be valid.
                return {
                    hash: cacheEntry.hash,
                    lastModified: fileStat.lastModified,
                    length: fileStat.length,
                }
            }
        }

        return undefined;
    }

    //
    // Formats file size in bytes to human readable string.
    //
    private formatFileSize(bytes: number): string {
        if (bytes === 0) return '0 B';
        const k = 1024;
        const sizes = ['B', 'KB', 'MB', 'GB', 'TB'];
        const i = Math.floor(Math.log(bytes) / Math.log(k));
        const value = bytes / Math.pow(k, i);
        return `${Math.round(value * 100) / 100} ${sizes[i]}`;
    }

    //
    // Computes the hash of a local file and stores it in the local hash cache.
    //
    async computeLocalHash(
        filePath: string, 
        fileStat: IFileStat, 
        contentType: string, 
        assetTempDir: string, 
        openStream: (() => NodeJS.ReadableStream) | undefined,
        progressCallback: ProgressCallback
    ): Promise<IHashedFile | undefined> {

        if (openStream === undefined) {
            openStream = () => fs.createReadStream(filePath);
        }
        
        //
        // We might not have seen this file before, so we need to validate it.
        //
        if (!await this.validateFile(filePath, contentType, assetTempDir, openStream)) {
            log.error(`File "${filePath}" has failed validation.`);
            this.addSummary.filesFailed++;
            if (progressCallback) {
                progressCallback(this.localFileScanner.getCurrentlyScanning());
            }            
            return undefined;
        }

        //
        // Compute the hash of the file.
        //
        const hash = await computeHash(openStream ? openStream() : fs.createReadStream(filePath));
        const hashedFile: IHashedFile = {
            hash,
            lastModified: fileStat.lastModified,
            length: fileStat.length,
        };

        //
        // At the point where we commit the hash to the hash cache, we have tested that the file is valid.
        //
        this.localHashCache.addHash(filePath, hashedFile);

        return hashedFile;
    }

    //
    // Computes the hash of an asset storage file (no caching since data is already in merkle tree).
    //
    async computeAssetHash(filePath: string, fileStat: IFileStat, openStream: (() => NodeJS.ReadableStream) | undefined): Promise<IHashedFile> {
        //
        // Compute the hash of the file.
        //
        const hash = await computeHash(openStream ? openStream() : fs.createReadStream(filePath));
        return {
            hash,
            lastModified: fileStat.lastModified,
            length: fileStat.length,
        };
    }

    //
    // Verifies the media file database.
    // Checks for missing files, modified files, and new files.
    // If any files are corrupted, this will pick them up as modified.
    //
    async verify(options?: IVerifyOptions, progressCallback?: ProgressCallback) : Promise<IVerifyResult> {

        let pathFilter = options?.pathFilter 
            ? options.pathFilter.replace(/\\/g, '/') // Normalize path separators
            : undefined;

        const summary = await this.getDatabaseSummary();
        const result: IVerifyResult = {
            totalImports: summary.totalImports,
            totalFiles: summary.totalFiles,
            totalSize: summary.totalSize,
            numUnmodified: 0,
            modified: [],
            new: [],
            removed: [],
            filesProcessed: 0,
            nodesProcessed: 0,
        };

        //
        // Check the merkle tree to find files that have been removed.
        //
        if (progressCallback) {
            progressCallback(`Checking for modified/removed files...`);
        }

        //
        // Checks that a file matches the merkle tree record.
        //
        const verifyFile = async (node: MerkleNode): Promise<void> => {
            
            const fileName = node.fileName!;

             if (pathFilter) {
                if (!fileName.startsWith(pathFilter)) {
                    return; // Skips files that don't match the path filter.
                }
            }

            result.filesProcessed++;

            if (progressCallback) {
                progressCallback(`Verified file ${result.filesProcessed} of ${summary.totalFiles}`);
            }

            const fileInfo = await this.assetStorage.info(fileName);
            if (!fileInfo) {
                // The file doesn't exist in the storage.
                log.warn(`File "${fileName}" is missing, even though we just found it by walking the directory.`);
                result.removed.push(fileName);
                return;
            }

            const sizeChanged = node.size !== fileInfo.length;
            const timestampChanged = node.lastModified!.getTime() !== fileInfo.lastModified.getTime();             
            if (sizeChanged || timestampChanged) {
                // File metadata has changed - check if content actually changed by computing the hash.
                const freshHash = await this.computeAssetHash(fileName, fileInfo, () => this.assetStorage.readStream(fileName));
                if (Buffer.compare(freshHash.hash, node.hash) !== 0) {
                    // The file content has actually been modified.
                    result.modified.push(fileName);
                    
                    // Log detailed reasons for modification only if verbose logging is enabled.
                    if (log.verboseEnabled) {
                        const reasons: string[] = [];
                        if (sizeChanged) {
                            const oldSize = this.formatFileSize(node.size);
                            const newSize = this.formatFileSize(fileInfo.length);
                            reasons.push(`size changed (${oldSize} → ${newSize})`);
                        }
                        if (timestampChanged) {
                            const oldTime = node.lastModified!.toLocaleString();
                            const newTime = fileInfo.lastModified.toLocaleString();
                            reasons.push(`timestamp changed (${oldTime} → ${newTime})`);
                        }
                        reasons.push('content hash changed');
                        log.verbose(`Modified file: ${node.fileName} - ${reasons.join(', ')}`);
                    }
                } 
                else {
                    // Content is the same, just metadata changed - cache is already updated by computeHash.
                    result.numUnmodified++;
                }
            }
            else if (options?.full) {
                // The file doesn't seem to have changed, but the full verification is requested.
                const freshHash = await this.computeAssetHash(fileName, fileInfo, () => this.assetStorage.readStream(fileName));
                if (Buffer.compare(freshHash.hash, node.hash) === 0) {
                    // The file is unmodified.
                    result.numUnmodified++;
                } 
                else {
                    // The file has been modified (content only, since metadata matched).
                    result.modified.push(fileName);
                    
                    // Log detailed reason for modification only if verbose logging is enabled
                    if (log.verboseEnabled) {
                        log.verbose(`Modified file: ${node.fileName} - content hash changed`);
                    }
                }
            }
            else {
                result.numUnmodified++;
            }
        }

        const merkleTree = this.assetDatabase.getMerkleTree();
        await traverseTree(merkleTree, async (node) => {
            result.nodesProcessed++;

<<<<<<< HEAD
            if (node.fileName) {
                if (pathFilter) {
                    if (!node.fileName.startsWith(pathFilter)) {
                        return true; // Skips files that don't match the path filter.
                    }
                }

                if (!await this.assetStorage.fileExists(node.fileName)) {
                    // The file is missing from the storage, but it exists in the merkle tree.
                    result.removed.push(node.fileName);
                }
=======
            if (node.fileName && !node.isDeleted) {                
                await verifyFile(node);
>>>>>>> ac4955af
            }

            return true;
        });
       
        result.nodesProcessed = result.nodesProcessed;

        return result;
    }

    //
    // Repairs the media file database by restoring corrupted or missing files from a source database.
    //
    async repair(options: IRepairOptions, progressCallback?: ProgressCallback): Promise<IRepairResult> {        
        const { options: sourceStorageOptions } = await loadEncryptionKeys(options.sourceKey, false);
        const { storage: sourceAssetStorage } = createStorage(options.source, undefined, sourceStorageOptions);
        const { storage: sourceMetadataStorage } = createStorage(options.sourceMeta || pathJoin(options.source, '.db'));

        const summary = await this.getDatabaseSummary();
        const result: IRepairResult = {
            totalImports: summary.totalImports,
            totalFiles: summary.totalFiles,
            totalSize: summary.totalSize,
            numUnmodified: 0,
            modified: [],
            new: [],
            removed: [],
            repaired: [],
            unrepaired: [],
            filesProcessed: 0,
            nodesProcessed: 0,
        };

        //
        // Repairs a single file.
        //
        const repairFile = async (fileName: string, expectedHash: Buffer): Promise<boolean> => {
            try {
                // Check if file exists in source
                if (!await sourceAssetStorage.fileExists(fileName)) {
                    log.warn(`Source file not found for repair: ${fileName}`);
                    return false;
                }

                // Get source file info
                const sourceFileInfo = await sourceAssetStorage.info(fileName);
                if (!sourceFileInfo) {
                    log.warn(`Source file info not available: ${fileName}`);
                    return false;
                }

                // Verify source file hash matches expected
                const sourceHash = await computeHash(sourceAssetStorage.readStream(fileName));
                if (Buffer.compare(sourceHash, expectedHash) !== 0) {
                    log.warn(`Source file hash mismatch for: ${fileName}`);
                    return false;
                }

                // Copy file from source to target
                const readStream = sourceAssetStorage.readStream(fileName);

                // 
                // A write lock isn't needed here unless we think multiple repairs might try to operate on the tree at the same time.
                // TODO: Maybe a "repair lock" will be in order at some point in the future.
                //
                await this.assetStorage.writeStream(fileName, sourceFileInfo.contentType, readStream);

                // Verify copied file
                const copiedFileInfo = await this.assetStorage.info(fileName);
                if (!copiedFileInfo) {
                    log.warn(`Failed to get info for repaired file: ${fileName}`);
                    return false;
                }

                const copiedHash = await this.computeAssetHash(fileName, copiedFileInfo, () => this.assetStorage.readStream(fileName));
                if (Buffer.compare(copiedHash.hash, expectedHash) !== 0) {
                    log.warn(`Repaired file hash mismatch: ${fileName}`);
                    return false;
                }

                return true;
            } catch (error: any) {
                log.error(`Error repairing file ${fileName}: ${error.message}`);
                return false;
            }
        };

        //
        // Check nodes in the merkle to find corrupted/missing files.
        //
        const checkFile = async (node: MerkleNode, merkleTree: IMerkleTree<IDatabaseMetadata>): Promise<void> => {

            result.filesProcessed++;

            if (progressCallback) {
                progressCallback(`Checking file ${result.filesProcessed} of ${summary.totalFiles}`);
            }

            const fileName = node.fileName!;
            const fileInfo = await this.assetStorage.info(fileName);
            if (!fileInfo) {
                // File is missing - try to repair.
                if (progressCallback) {
                    progressCallback(`Repairing missing file: ${fileName}`);
                }

                const repaired = await repairFile(fileName, node.hash);
                if (repaired) {
                    result.repaired.push(fileName);
                } else {
                    result.removed.push(fileName);
                    result.unrepaired.push(fileName);
                }
                return;
            }

            // Check if file is corrupted.
            if (node.size !== fileInfo.length 
                || node.lastModified!.getTime() !== fileInfo.lastModified.getTime()
                || options.full) {
                
                // Verify the actual hash.
                const freshHash = await this.computeAssetHash(fileName, fileInfo, () => this.assetStorage.readStream(fileName));                
                if (Buffer.compare(freshHash.hash, node.hash) !== 0) {
                    // File is corrupted - try to repair.
                    if (progressCallback) {
                        progressCallback(`Repairing corrupted file: ${fileName}`);
                    }

                    const repaired = await repairFile(fileName, node.hash);
                    if (repaired) {
                        result.repaired.push(fileName);
                    } else {
                        result.modified.push(fileName);
                        result.unrepaired.push(fileName);
                    }
                } else {
                    result.numUnmodified++;
                }
            } else {
                result.numUnmodified++;
            }
        }

        if (progressCallback) {
            progressCallback(`Checking for missing or corrupt files in merkle tree...`);
        }

<<<<<<< HEAD
        let numNodes = 0;
        await traverseTree(this.assetDatabase.getMerkleTree(), async (node) => {
            numNodes++;

            if (progressCallback) {
                progressCallback(`Node ${numNodes} of ${summary.totalNodes}`);
            }

            if (node.fileName) {
                if (!await this.assetStorage.fileExists(node.fileName)) {
                    // File is missing from storage but exists in tree
                    const repaired = await repairFile(node.fileName, node.hash);
                    if (repaired) {
                        result.repaired.push(node.fileName);
                    } else {
                        result.removed.push(node.fileName);
                        result.unrepaired.push(node.fileName);
                    }
                }
=======
        let merkleTree = this.assetDatabase.getMerkleTree();
        await traverseTree(merkleTree, async (node) => {
            result.nodesProcessed++;
        
            if (node.fileName && !node.isDeleted) {
                await checkFile(node, merkleTree);
>>>>>>> ac4955af
            }

            return true;
        });

        return result;
    }

    //
    // Replicates the media file database to another storage.
    //
    async replicate(destAssetStorage: IStorage, destMetadataStorage: IStorage, options?: IReplicateOptions, progressCallback?: ProgressCallback): Promise<IReplicationResult> {

        const merkleTree = this.assetDatabase.getMerkleTree();
        const filesImported = merkleTree.databaseMetadata?.filesImported || 0;

        const result: IReplicationResult = {
            filesImported,
            filesConsidered: 0,
            existingFiles: 0,
            copiedFiles: 0,
        };

        //
        // Load the destination database, or create it if it doesn't exist.
        //
        const destAssetDatabase = new AssetDatabase<IDatabaseMetadata>(destAssetStorage, destMetadataStorage, this.uuidGenerator);
        if (!await retry(() => destAssetDatabase.load())) {
            await retry(() => destAssetDatabase.create());
        }

        const destMerkleTree = destAssetDatabase.getMerkleTree();
        
        //
        // Copy database metadata from source to destination.
        //
        if (merkleTree.databaseMetadata) {
            destMerkleTree.databaseMetadata = { ...merkleTree.databaseMetadata };
        }

        //
        // Copies an asset from the source storage to the destination storage.
        // But only when necessary.
        //
        const copyAsset = async (fileName: string, sourceHash: Buffer): Promise<void> => {
            result.filesConsidered++;
            
            // Check if file already exists in destination tree with matching hash.
            const destFileInfo = getFileInfo(destMerkleTree, fileName);
            if (destFileInfo && Buffer.compare(destFileInfo.hash, sourceHash) === 0) {
                // File already exists with correct hash, skip copying.
                result.existingFiles++;
                if (progressCallback) {
                    progressCallback(`Copied ${result.copiedFiles} | Already copied ${result.existingFiles}`);
                }
                return;
            }

            const srcFileInfo = await retry(() => this.assetStorage.info(fileName));
            if (!srcFileInfo) {
                throw new Error(`Source file "${fileName}" does not exist in the source database.`);
            }

            //
            // Copy the file from source to dest.
            //
            await retry(async  () => {
                const readStream = this.assetStorage.readStream(fileName);
                await destAssetStorage.writeStream(fileName, srcFileInfo.contentType, readStream);
            });

            //
            // Compute hash for the copied file.
            //
            const copiedHash = await retry(() => computeHash(destAssetStorage.readStream(fileName)));
            if (Buffer.compare(copiedHash, sourceHash) !== 0) {
                throw new Error(
`Copied file "${fileName}" hash does not match the source hash.
    Source hash: ${sourceHash.toString("hex")}
    Copied hash: ${copiedHash.toString("hex")}
`);
            }

            //
            // Get the info for the copied file.
            //
            const copiedFileInfo = await retry(() => destAssetStorage.info(fileName));
            if (!copiedFileInfo) {
                throw new Error(`Failed to read dest info for file: ${fileName}`);
            }

            //
            // Add or update the file in the destination merkle tree.
            //
            destAssetDatabase.upsertFile(fileName, {
                hash: copiedHash,
                length: copiedFileInfo.length,
                lastModified: copiedFileInfo.lastModified,
            });

            result.copiedFiles++;

            if (progressCallback) {
                progressCallback(`Copied ${result.copiedFiles} | Already copied ${result.existingFiles}`);
            }
        };

        //
        // Process a node in the soure merkle tree.
        //
        const processSrcNode = async (srcNode: MerkleNode): Promise<boolean> => {
            if (srcNode.fileName) {
                // Skip files that don't match the path filter
                if (options?.pathFilter) {
                    const pathFilter = options.pathFilter.replace(/\\/g, '/'); // Normalize path separators
                    const fileName = srcNode.fileName.replace(/\\/g, '/');
                    
                    // Check if the file matches the filter (exact match or starts with filter + '/')
                    if (fileName !== pathFilter && !fileName.startsWith(pathFilter + '/')) {
                        return true; // Continue traversal
                    }
                }
                                
                await retry(() => copyAsset(srcNode.fileName!, srcNode.hash));
            }
            return true; // Continue traversing.
        };

        await traverseTree(this.assetDatabase.getMerkleTree(), processSrcNode);

        //
        // Saves the dest database.
        //
        await retry(() => destAssetDatabase.save());

        //
        // Delete the old tree file if it exists.
        //
        if (await destMetadataStorage.fileExists("tree.dat")) {
            await retry(() => destMetadataStorage.deleteFile("tree.dat"));
        }
        
        return result;
    }

    //
    // Removes an asset by ID, including all associated files and metadata.
    // This is the comprehensive removal method that handles storage cleanup.
    //
    async remove(assetId: string): Promise<void> {

        //
        // Acquire a write lock before modifying shared database state.
        //
        await this.acquireWriteLock();

        try {
            //
            // Remove the asset from the metadata collection and decrement the count.
            //
            const removed = await this.metadataCollection.deleteOne(assetId);
            if (removed) {
                this.decrementAssetCount();
            }

            //
            // We need the write lock for deleting assets only because this also update the merkle tree.
            // If anything fails after deleting the metadata and before deleting
            // these files, they will become "orphaned assets" in our database.
            //
            await this.assetStorage.deleteFile(pathJoin("asset", assetId));
            await this.assetStorage.deleteFile(pathJoin("display", assetId));
            await this.assetStorage.deleteFile(pathJoin("thumb", assetId));
        }
        finally {
            //
            // Release the write lock after modifying shared database state.
            //
            await this.releaseWriteLock();
        }
    
    }
}

//
// README content for database directories
//
const DATABASE_README_CONTENT = `# Photosphere Database Directory

⚠️  **WARNING: Do not modify any files in this directory manually!**

This directory contains a Photosphere media file database. The files and folders here are managed automatically by the Photosphere CLI tool (\`psi\`).

## Important rules

- **Never edit, delete, or move files in this directory manually**
- **Always use the \`psi\` command-line tool to make changes to your database**
- **Manual modifications can corrupt your database and cause data loss**

## Common operations

To work with your media database, use these commands:

- Add photos/videos: \`psi add <source-directory>\`
- View database summary: \`psi summary\`
- Check database integrity: \`psi verify\`
- Backup/replicate: \`psi replicate --dest <destination>\`
- Compare databases: \`psi compare --dest <other-database>\`

For more help: \`psi --help\`

---
*This file was automatically generated by Photosphere CLI*
`;<|MERGE_RESOLUTION|>--- conflicted
+++ resolved
@@ -1,11 +1,7 @@
 import fs from "fs-extra";
 import os from "os";
 import path from "path";
-<<<<<<< HEAD
-import { BsonDatabase, IBsonDatabase, createStorage, FileStorage, IBsonCollection, IRecord, IStorage, loadEncryptionKeys, pathJoin, StoragePrefixWrapper, walkDirectory, IOrderedFile } from "storage";
-=======
-import { BsonDatabase, IBsonDatabase, createStorage, FileStorage, IBsonCollection, IRecord, IStorage, loadEncryptionKeys, pathJoin, StoragePrefixWrapper, acquireWriteLock, checkWriteLock, ILock, getLocalIdentifier, IOrderedFile } from "storage";
->>>>>>> ac4955af
+import { BsonDatabase, IBsonDatabase, createStorage, FileStorage, IBsonCollection, IRecord, IStorage, loadEncryptionKeys, pathJoin, StoragePrefixWrapper } from "storage";
 import { validateFile } from "./validation";
 import { ILocation, log, retry, reverseGeocode, IUuidGenerator, ITimestampProvider, sleep } from "utils";
 import dayjs from "dayjs";
@@ -13,7 +9,7 @@
 import { Readable } from "stream";
 import { getVideoDetails } from "./video";
 import { getImageDetails, IResolution } from "./image";
-import { computeHash, getFileInfo, HashCache, MerkleNode, traverseTree, BlockGraph, DatabaseUpdate, IBlock, IUpsertUpdate, IFieldUpdate, IDeleteUpdate, createTree, saveTree, IMerkleTree, loadTree, upsertFile, addFile, IHashedFile, AssetDatabase, AssetDatabaseStorage, visualizeTree } from "adb";
+import { computeHash, getFileInfo, HashCache, MerkleNode, traverseTree, BlockGraph, DatabaseUpdate, IBlock, IUpsertUpdate, IFieldUpdate, IDeleteUpdate, IMerkleTree, AssetDatabase, AssetDatabaseStorage, visualizeTree, IHashedFile } from "adb";
 import { generateDeviceId } from "node-utils";
 import { FileScanner, IFileStat } from "./file-scanner";
 
@@ -545,13 +541,7 @@
     //
     // Throws when the write lock cannot be acquired.
     //
-<<<<<<< HEAD
-    private async acquireWriteLock(): Promise<void> {
-=======
     async acquireWriteLock(): Promise<void> {
-        // Create lock file path in Photosphere temp directory using database local identifier
-        const lockFilePath = this.getLockFilePath();
->>>>>>> ac4955af
         
         const lockFilePath = ".db/write.lock";
         const maxAttempts = 3;
@@ -600,16 +590,8 @@
     //
     // Refreshes the write lock to prevent timeout.
     //
-<<<<<<< HEAD
-    private async refreshWriteLock(): Promise<void> {
+    async refreshWriteLock(): Promise<void> {
         await this.assetStorage.refreshWriteLock(".db/write.lock", this.sessionId);
-=======
-    async refreshWriteLock(): Promise<void> {
-        if (!this.writeLock) {
-            throw new Error("Cannot refresh write lock: no write lock is currently held");
-        }
-        await this.writeLock.refresh();
->>>>>>> ac4955af
     }
 
     //
@@ -1522,22 +1504,8 @@
         await traverseTree(merkleTree, async (node) => {
             result.nodesProcessed++;
 
-<<<<<<< HEAD
             if (node.fileName) {
-                if (pathFilter) {
-                    if (!node.fileName.startsWith(pathFilter)) {
-                        return true; // Skips files that don't match the path filter.
-                    }
-                }
-
-                if (!await this.assetStorage.fileExists(node.fileName)) {
-                    // The file is missing from the storage, but it exists in the merkle tree.
-                    result.removed.push(node.fileName);
-                }
-=======
-            if (node.fileName && !node.isDeleted) {                
                 await verifyFile(node);
->>>>>>> ac4955af
             }
 
             return true;
@@ -1686,34 +1654,12 @@
             progressCallback(`Checking for missing or corrupt files in merkle tree...`);
         }
 
-<<<<<<< HEAD
-        let numNodes = 0;
-        await traverseTree(this.assetDatabase.getMerkleTree(), async (node) => {
-            numNodes++;
-
-            if (progressCallback) {
-                progressCallback(`Node ${numNodes} of ${summary.totalNodes}`);
-            }
-
-            if (node.fileName) {
-                if (!await this.assetStorage.fileExists(node.fileName)) {
-                    // File is missing from storage but exists in tree
-                    const repaired = await repairFile(node.fileName, node.hash);
-                    if (repaired) {
-                        result.repaired.push(node.fileName);
-                    } else {
-                        result.removed.push(node.fileName);
-                        result.unrepaired.push(node.fileName);
-                    }
-                }
-=======
         let merkleTree = this.assetDatabase.getMerkleTree();
         await traverseTree(merkleTree, async (node) => {
             result.nodesProcessed++;
         
-            if (node.fileName && !node.isDeleted) {
+            if (node.fileName) {
                 await checkFile(node, merkleTree);
->>>>>>> ac4955af
             }
 
             return true;
