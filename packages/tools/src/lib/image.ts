--- conflicted
+++ resolved
@@ -1,10 +1,6 @@
 import { exec } from 'child_process';
 import { promisify } from 'util';
-<<<<<<< HEAD
-import { existsSync, statSync } from 'fs';
-=======
 import fs from 'fs';
->>>>>>> 3ad19018
 import type { AssetInfo, Dimensions, ResizeOptions, ImageMagickConfig } from './types';
 import { log } from 'utils';
 
