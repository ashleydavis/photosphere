--- conflicted
+++ resolved
@@ -225,10 +225,6 @@
     }
 
     async resize(options: ResizeOptions, outputPath?: string): Promise<Image> {
-<<<<<<< HEAD
-        
-=======
->>>>>>> 40473c17
         if (!await fs.promises.exists(this.filePath)) {
             throw new Error(`File not found: ${this.filePath}`);
         }
