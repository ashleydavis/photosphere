//
// Implements a sorted index for a BSON collection with support for pagination
//

import crypto from 'crypto';
import { BSON } from 'bson';
import { IRecord, IBsonCollection } from './collection';
import { IStorage } from '../storage';
import { retry } from 'utils';
import fs from 'fs-extra';
import os from 'os';
import path from 'path';

// Constants for save debouncing
const saveDebounceMs = 300;
const maxSaveDelayMs = 1000;

export interface ISortedIndexEntry<RecordT> {
    // The ID of the record
    recordId: string; //TODO: this should be a UUID buffer type.

    // The value used for sorting
    value: any;
    
    // The complete record - for faster retrieval without loading from collection
    record: RecordT;
}

export interface ISortIndexOptions {
    // Interface to the file storage system
    storage: IStorage;

    // The directory where sorted indexes are stored
    baseDirectory: string;

    // The collection name
    collectionName: string;

    // The name of the field to sort by
    fieldName: string;

    // Sort direction: 'asc' or 'desc'
    direction: 'asc' | 'desc';

    // Number of records per page
    pageSize?: number;
}

export interface ISortResult<RecordT> {
    // Records for the requested page
    records: RecordT[];

    // Total number of records in the collection
    totalRecords: number;

    // Current page number (1-based)
    currentPage: number;

    // Total number of pages
    totalPages: number;

    // Next page number or undefined if this is the last page
    nextPage?: number;

    // Previous page number or undefined if this is the first page
    previousPage?: number;
}

// B-tree node interface
interface IBTreeNode<RecordT> {
    isLeaf: boolean;
    keys: any[];  // Values that divide ranges
    children: string[];  // For internal nodes, pageIds of children
    records?: ISortedIndexEntry<RecordT>[];  // For leaf nodes, sorted records.
    nextLeaf?: string;  // For leaf nodes, pageId of next leaf for sequential scans
}

export class SortIndex<RecordT extends IRecord> {
    private storage: IStorage;
    private indexDirectory: string;
    private fieldName: string;
    private direction: 'asc' | 'desc';
    private pageSize: number;
    private totalEntries: number = 0;
    private built: boolean = false;
    private lastUpdatedAt: Date | undefined;
    private dirty: boolean = false;
    private rootPageId: string = 'root';
    
    // Cache for loaded pages
    private pageCache: Map<string, {
        node: IBTreeNode<RecordT>;
        dirty: boolean;
        lastAccessed: number;
    }> = new Map();
    
    
    // Maximum number of pages to keep in cache
    private maxCachedPages: number = 100;
    
    // For debounced saving
    private saveTimer: NodeJS.Timeout | undefined;
    private lastSaveTime: number | undefined = undefined;
    
    constructor(options: ISortIndexOptions) {
        this.storage = options.storage;
        this.indexDirectory = `${options.baseDirectory}/sort_indexes/${options.collectionName}/${options.fieldName}_${options.direction}`;
        this.fieldName = options.fieldName;
        this.direction = options.direction;
        this.pageSize = options.pageSize || 1000;
    }
<<<<<<< HEAD
    
    // Initialize or update the index using external sorting to handle large collections
    async initialize(collection: IBsonCollection<RecordT>): Promise<void> {
        // console.log(`Initializing sort index for field '${this.fieldName}' (${this.direction})`);
        
        const CHUNK_SIZE = 1000; // Number of records to process at once
        const localTmpDir = path.join(os.tmpdir(), `bsondb_sort_${Date.now()}`);
        
        // Create local temporary directory
        await fs.ensureDir(localTmpDir);

        // console.log(`Using temporary directory: ${localTmpDir}`);
        
        let recordCount = 0;
        let chunkCount = 0;
        let totalRecords = 0;
        
        // Step 1: Create sorted chunks
        // console.log("Phase 1: Creating sorted chunks...");
        let currentChunk: ISortedIndexEntry<RecordT>[] = [];
        
        // Iterate through all records in the collection
        for await (const record of collection.iterateRecords()) { //todo: It's not really ncessary to put records into chunks here. Given that the records are already sharded into chunks!
            const value = record[this.fieldName];

            // Skip records where the field doesn't exist
            if (value === undefined) {
                continue;
            }
            
            currentChunk.push({
                recordId: record._id,
                value: value,
                record: record
            });
=======
>>>>>>> a364609c

    //
    // Builds the sort index by directly inserting records from the collection.
    //
    async build(collection: IBsonCollection<RecordT>): Promise<void> {
        // Make sure index directory exists
        const indexDirExists = await this.storage.dirExists(this.indexDirectory);
        if (!indexDirExists) {
            // Create directories recursively
            const parts = this.indexDirectory.split('/');
            let currentPath = '';
            
            for (const part of parts) {
                if (!part) continue;
                currentPath += '/' + part;
                const dirExists = await this.storage.dirExists(currentPath);
                if (!dirExists) {
                    // Create a dummy file to ensure directory exists in MockStorage
                    await this.storage.write(`${currentPath}/.keep`, undefined, Buffer.from(''));
                }
            }
        }
        
<<<<<<< HEAD
        // Save the last chunk if it has any records
        if (currentChunk.length > 0) {
            await this.sortAndSaveChunk(currentChunk, chunkCount, localTmpDir);
            chunkCount++;
            console.log(`Processed ${recordCount} records. Created final chunk #${chunkCount}`);
        }
        
        // No records to sort
        if (chunkCount === 0) {
            // console.log("No records found with the specified field. Creating empty index.");
            this.totalEntries = 0;
            await this.saveMetadata();
            this.initialized = true;
            this.dirty = false;
            return;
        }
=======
        // Create an empty root leaf node to start with
        const emptyRoot: IBTreeNode<RecordT> = {
            isLeaf: true,
            keys: [],
            children: [],
            records: []
        };
>>>>>>> a364609c
        
        await this.saveNode(this.rootPageId, emptyRoot);
        this.totalEntries = 0;
        
        // Track whether we've added any records
        let recordsAdded = 0;
        
        // Iterate through all records and add them directly to the B-tree
        for await (const record of collection.iterateRecords()) {
            const value = record[this.fieldName];
            if (value !== undefined) {
                // Add each record directly to the index
                await this.addRecord(record);
                recordsAdded++;
            }
        }
               
        // Save metadata
        await this.saveMetadata();
        
        this.built = true;
    }
    
    // Find all leaf pages in order
    private async getOrderedLeafPages(): Promise<string[]> {
        const pages: string[] = [];
        let currentPageId = await this.findLeftmostLeaf();
        
<<<<<<< HEAD
        // console.log(`Completed initializing sort index for field '${this.fieldName}' (${this.direction})`);

        const totalPages = Math.ceil(this.totalEntries / this.pageSize);
        console.log(`Total records: ${totalRecords}, Total pages: ${totalPages}`);
=======
        while (currentPageId) {
            pages.push(currentPageId);
            
            const node = await this.getNode(currentPageId);
            if (!node || !node.nextLeaf) {
                break;
            }
            
            currentPageId = node.nextLeaf;
        }
>>>>>>> a364609c
        
        return pages;
    }
    
    // Find the leftmost leaf node in the B-tree
    private async findLeftmostLeaf(): Promise<string> {
        let currentId = this.rootPageId;
        let currentNode = await this.getNode(currentId);
        
        if (!currentNode) {
            return '';
        }
        
        // Traverse down the leftmost path to a leaf
        while (!currentNode.isLeaf) {
            if (currentNode.children.length === 0) break;
            
            currentId = currentNode.children[0];
            currentNode = await this.getNode(currentId);
            
            if (!currentNode) {
                return '';
            }
        }
        
        return currentId;
    }
    
    //
    // Compare values depending on the sort direction.
    //
    private compareValues(a: any, b: any): number {
        if (a < b) {
            return this.direction === 'asc' ? -1 : 1;
        }
        if (a > b) {
            return this.direction === 'asc' ? 1 : -1;
        }
        return 0;
    }
    
    // Save a B-tree node to storage
    private async saveNode(pageId: string, node: IBTreeNode<RecordT>): Promise<void> {
        const filePath = `${this.indexDirectory}/${pageId}`;
        
        // First pass: calculate total buffer size needed
        let totalSize = 0;
        
        // Version (4 bytes) + isLeaf (1 byte) + keys length (4 bytes)
        totalSize += 9;
        
        // Keys BSON
        const keysBson = Buffer.from(BSON.serialize({ keys: node.keys }));
        totalSize += keysBson.length;
        
        // Children length (4 bytes)
        totalSize += 4;
        
        // Children data
        for (const childId of node.children) {
            const childIdBuffer = Buffer.from(childId);
            // String length (4 bytes) + string data
            totalSize += 4 + childIdBuffer.length;
        }
        
        // Has next leaf flag (1 byte)
        totalSize += 1;
        
        // Next leaf data (if present)
        if (node.nextLeaf !== undefined) {
            const nextLeafBuffer = Buffer.from(node.nextLeaf);
            // String length (4 bytes) + string data
            totalSize += 4 + nextLeafBuffer.length;
        }
        
        // Records data (if leaf node)
        if (node.isLeaf && node.records) {
            // Records length (4 bytes)
            totalSize += 4;
            
            // Each record's data
            for (const entry of node.records) {
                // Record ID length (4 bytes) + record ID
                const recordIdBuffer = Buffer.from(entry.recordId);
                totalSize += 4 + recordIdBuffer.length;
                
                // Value BSON
                const valueBson = BSON.serialize({ value: entry.value });
                totalSize += 4 + valueBson.length;
                
                // Record BSON
                const recordBson = BSON.serialize(entry.record);
                // Record BSON length (4 bytes) + BSON data
                totalSize += 4 + recordBson.length;
            }
        }
        
        // Allocate a single buffer for all data
        const buffer = Buffer.alloc(totalSize);
        let offset = 0;
        
        // Write version number (4 bytes)
        buffer.writeUInt32LE(2, offset); // Version 2
        offset += 4;
        
        // Write isLeaf flag (1 byte)
        buffer.writeUInt8(node.isLeaf ? 1 : 0, offset);
        offset += 1;
        
        // Write keys length (4 bytes)
        buffer.writeUInt32LE(keysBson.length, offset);
        offset += 4;
        
        // Write keys BSON
        keysBson.copy(buffer, offset);
        offset += keysBson.length;
        
        // Write children length (4 bytes)
        buffer.writeUInt32LE(node.children.length, offset);
        offset += 4;
        
        // Write each child ID
        for (const childId of node.children) {
            const childIdBuffer = Buffer.from(childId);
            // Write string length (4 bytes)
            buffer.writeUInt32LE(childIdBuffer.length, offset);
            offset += 4;
            // Write string data
            childIdBuffer.copy(buffer, offset);
            offset += childIdBuffer.length;
        }
        
        // Write hasNextLeaf flag (1 byte)
        const hasNextLeaf = node.nextLeaf !== undefined;
        buffer.writeUInt8(hasNextLeaf ? 1 : 0, offset);
        offset += 1;
        
        // Write nextLeaf data if present
        if (hasNextLeaf && node.nextLeaf) {
            const nextLeafBuffer = Buffer.from(node.nextLeaf);
            // Write string length (4 bytes)
            buffer.writeUInt32LE(nextLeafBuffer.length, offset);
            offset += 4;
            // Write string data
            nextLeafBuffer.copy(buffer, offset);
            offset += nextLeafBuffer.length;
        }
        
        // Write records data if leaf node
        if (node.isLeaf && node.records) {
            // Write records length (4 bytes)
            buffer.writeUInt32LE(node.records.length, offset);
            offset += 4;
            
            // Write each record
            for (const entry of node.records) {
                // Write record ID
                const recordIdBuffer = Buffer.from(entry.recordId);
                buffer.writeUInt32LE(recordIdBuffer.length, offset);
                offset += 4;
                recordIdBuffer.copy(buffer, offset);
                offset += recordIdBuffer.length;
                
                const valueBson = Buffer.from(BSON.serialize({ value: entry.value }));

                // Write value length.
                buffer.writeUInt32LE(valueBson.length, offset);
                offset += 4;

                // Write value BSON
                valueBson.copy(buffer, offset);
                offset += valueBson.length;
                
                // Write record BSON
                const recordBson = Buffer.from(BSON.serialize(entry.record));
                buffer.writeUInt32LE(recordBson.length, offset);
                offset += 4;
                recordBson.copy(buffer, offset);
                offset += recordBson.length;
            }
        }
        
        // Calculate checksum
        const checksum = crypto.createHash('sha256').update(buffer).digest();
        
        // Combine data and checksum
        const dataWithChecksum = Buffer.concat([buffer, checksum]);
        
        // Write to storage
        await this.storage.write(filePath, undefined, dataWithChecksum);
        
        // Update cache
        this.pageCache.set(pageId, {
            node,
            dirty: false,
            lastAccessed: Date.now()
        });
    }
    
    // Load a B-tree node from storage
    private async loadNode(pageId: string): Promise<IBTreeNode<RecordT> | undefined> {
        const filePath = `${this.indexDirectory}/${pageId}`;
        
        const fileData = await this.storage.read(filePath);
        
        if (fileData && fileData.length > 0) {
            // Skip the 32-byte checksum at the end
            const dataWithoutChecksum = fileData.subarray(0, fileData.length - 32);
            
            // Calculate checksum of the data
            const storedChecksum = fileData.subarray(fileData.length - 32);
            const calculatedChecksum = crypto.createHash('sha256').update(dataWithoutChecksum).digest();
            
            // Verify checksum
            if (!calculatedChecksum.equals(storedChecksum)) {
                console.error(`Node file checksum verification failed: ${filePath}`);
                return undefined;
            }
            
            // New format - parse the structured data
            let offset = 0;

            // Read version number (first 4 bytes)
            const version = dataWithoutChecksum.readUInt32LE(offset);

            offset += 4;  // Skip version
            
            // Read isLeaf (1 byte)
            const isLeaf = dataWithoutChecksum.readUInt8(offset) === 1;
            offset += 1;
            
            // Read keys
            const keysLength = dataWithoutChecksum.readUInt32LE(offset);
            offset += 4;
            
            // Deserialize keys from BSON
            const keysBson = dataWithoutChecksum.subarray(offset, offset + keysLength);
            const keysObj = BSON.deserialize(keysBson);
            const keys = keysObj.keys;
            offset += keysLength;
            
            // Read children
            const childrenLength = dataWithoutChecksum.readUInt32LE(offset);
            offset += 4;
            
            const children: string[] = [];
            for (let i = 0; i < childrenLength; i++) {
                const childIdLength = dataWithoutChecksum.readUInt32LE(offset);
                offset += 4;
                const childId = dataWithoutChecksum.subarray(offset, offset + childIdLength).toString();
                offset += childIdLength;
                children.push(childId);
            }
            
            // Read nextLeaf
            const hasNextLeaf = dataWithoutChecksum.readUInt8(offset) === 1;
            offset += 1;
            
            let nextLeaf: string | undefined = undefined;
            if (hasNextLeaf) {
                const nextLeafLength = dataWithoutChecksum.readUInt32LE(offset);
                offset += 4;
                nextLeaf = dataWithoutChecksum.subarray(offset, offset + nextLeafLength).toString();
                offset += nextLeafLength;
            }
            
            // Read records if leaf node
            let records: ISortedIndexEntry<RecordT>[] | undefined = undefined;
            if (isLeaf) {
                records = [];
                
                const recordsLength = dataWithoutChecksum.readUInt32LE(offset);
                offset += 4;
                
                for (let i = 0; i < recordsLength; i++) {
                    // Read record ID
                    const recordIdLength = dataWithoutChecksum.readUInt32LE(offset);
                    offset += 4;
                    const recordId = dataWithoutChecksum.subarray(offset, offset + recordIdLength).toString();
                    offset += recordIdLength;

                    // Read value length
                    const valueLength = dataWithoutChecksum.readUInt32LE(offset);
                    offset += 4;
                    
                    // Read value from BSON
                    const valueBson = dataWithoutChecksum.subarray(offset, offset + valueLength);
                    const valueObj = BSON.deserialize(valueBson);
                    const value = valueObj.value;
                    offset += valueLength;
                    
                    // Read record BSON length
                    const recordBsonLength = dataWithoutChecksum.readUInt32LE(offset);
                    offset += 4;
                    
                    // Read and deserialize record
                    const recordBson = dataWithoutChecksum.subarray(offset, offset + recordBsonLength);
                    const record = BSON.deserialize(recordBson) as RecordT;
                    offset += recordBsonLength;
                    
                    records.push({
                        recordId,
                        value,
                        record
                    });
                }
                
                // Construct and return the node
                return {
                    isLeaf,
                    keys,
                    children,
                    records,
                    nextLeaf
                };
            }
        }
        
        return undefined;
    }
    
    // Get a node from cache or load it from storage
    private async getNode(pageId: string): Promise<IBTreeNode<RecordT> | undefined> {
        // Check if node is in cache
        const cachedNode = this.pageCache.get(pageId);
        if (cachedNode) {
            // Update last accessed time
            cachedNode.lastAccessed = Date.now();
            return cachedNode.node;
        }
        
        // Load from storage if not in cache
        const node = await this.loadNode(pageId);
        
        // If loaded successfully, add to cache
        if (node) {
            this.pageCache.set(pageId, {
                node,
                dirty: false,
                lastAccessed: Date.now()
            });
            
            // Evict oldest nodes if cache is too large
            this.evictOldestNodes();
        }
        
        return node;
    }
    
    // Mark a node as dirty and schedule a save
    private markNodeDirty(pageId: string, node: IBTreeNode<RecordT>): void {
        const cachedNode = this.pageCache.get(pageId);
        
        if (cachedNode) {
            // Update existing cache entry
            cachedNode.node = node;
            cachedNode.dirty = true;
            cachedNode.lastAccessed = Date.now();
        } 
        else {
            // Add new cache entry
            this.pageCache.set(pageId, {
                node,
                dirty: true,
                lastAccessed: Date.now()
            });
        }
        
        // Schedule a save
        this.scheduleSave(`updated node ${pageId}`);
    }
    
    // Evict oldest nodes that are not dirty from cache
    private evictOldestNodes(): void {
        if (this.pageCache.size <= this.maxCachedPages) {
            return; // No need to evict
        }
        
        const numNodesToEvict = this.pageCache.size - this.maxCachedPages;
        
        // Sort non-dirty nodes by last accessed time
        const nodes = Array.from(this.pageCache.entries())
            .filter(([_, node]) => !node.dirty)
            .sort(([_a, nodeA], [_b, nodeB]) => nodeA.lastAccessed - nodeB.lastAccessed);
        
        // Evict oldest nodes
        for (let i = 0; i < numNodesToEvict && i < nodes.length; i++) {
            this.pageCache.delete(nodes[i][0]);
        }
    }
    
    // Schedule saving of all dirty nodes
    private scheduleSave(reason: string): void {
        this.clearSchedule();
        
        if (this.lastSaveTime === undefined) {
            this.lastSaveTime = Date.now();
        } 
        else {
            const timeNow = Date.now();
            const timeSinceLastSaveMs = timeNow - this.lastSaveTime;
            
            if (timeSinceLastSaveMs > maxSaveDelayMs) {
                // Too much time elapsed, save immediately
                this.saveDirtyNodes();
                return;
            }
        }
        
        // Start a new timer for debounced save
        this.saveTimer = setTimeout(() => {
            this.saveTimer = undefined;
            this.saveDirtyNodes();
        }, saveDebounceMs);
    }
    
    // Clear any current save schedule
    private clearSchedule(): void {
        if (this.saveTimer) {
            clearTimeout(this.saveTimer);
            this.saveTimer = undefined;
        }
<<<<<<< HEAD

        // console.log(`Saved page ${pageNum} with ${entries.length} entries to ${filePath}`);
=======
>>>>>>> a364609c
    }
    
    // Save all dirty nodes and metadata
    private async saveDirtyNodes(): Promise<void> {
        // Save dirty metadata if exists
        if (this.dirty) {
            await this.persistMetadata();
        }
        
        // Save all dirty nodes
        const dirtyNodes = Array.from(this.pageCache.entries())
            .filter(([_, node]) => node.dirty);
            
        if (dirtyNodes.length === 0) {
            return; // No dirty nodes to save
        }
        
        const promises = dirtyNodes.map(async ([pageId, cachedNode]) => {
            await this.saveNode(pageId, cachedNode.node);
            cachedNode.dirty = false;
        });
        
        await Promise.all(promises);
        
        this.lastSaveTime = Date.now();
        
        // Now that we've saved, we can evict oldest nodes
        this.evictOldestNodes();
    }
    
    // Save metadata file with total records and other info
    private async saveMetadata(): Promise<void> {
        this.lastUpdatedAt = new Date();
        this.dirty = true;
        
        // Schedule save
        this.scheduleSave('updated metadata');
    }
    
    //
    // Persist metadata to disk immediately.
    //
    async persistMetadata(): Promise<void> {
        const metadataPath = `${this.indexDirectory}/metadata.dat`;
        
        // Calculate total pages for backward compatibility
        let totalPages = 0;
        let currentPageId = await this.findLeftmostLeaf();
        
        while (currentPageId) {
            totalPages++;
            
            const node = await this.getNode(currentPageId);
            if (!node || !node.nextLeaf) {
                break;
            }
            
            currentPageId = node.nextLeaf;
        }
        
        // Make sure we have at least one page for tests to pass
        if (totalPages === 0) totalPages = 1;
        
        const metadata = {
            fieldName: this.fieldName,
            direction: this.direction,
            pageSize: this.pageSize,
            totalEntries: this.totalEntries,
            totalPages: totalPages,
            rootPageId: this.rootPageId,
            createdAt: new Date(), // We don't track creation date in class
            lastUpdatedAt: this.lastUpdatedAt
        };
        
        // Make sure parent directory exists (for tests)
        const dirExists = await this.storage.dirExists(this.indexDirectory);
        if (!dirExists) {
            await this.storage.write(`${this.indexDirectory}/.keep`, undefined, Buffer.from(''));
        }
        
        // Serialize the metadata
        const bsonData = BSON.serialize(metadata);
        
        // Add a version number
        const versionBuffer = Buffer.alloc(4);
        versionBuffer.writeUInt32LE(1, 0); // Version 1
        
        // Combine version and BSON data
        const versionedData = Buffer.concat([versionBuffer, bsonData]);
        
        // Calculate checksum
        const checksum = crypto.createHash('sha256').update(versionedData).digest();
        
        // Combine versioned data and checksum
        const dataWithChecksum = Buffer.concat([versionedData, checksum]);
        
        // Write to storage
        await this.storage.write(metadataPath, undefined, dataWithChecksum);
        
        // Mark as clean
        this.dirty = false;
    }
    
    // Load metadata file
    private async loadMetadata(): Promise<{
        totalEntries: number;
        totalPages: number;
        pageSize: number;
        rootPageId: string;
        lastUpdatedAt?: Date;
    } | undefined> {
        // Return from class fields if they're already set
        if (this.lastUpdatedAt) {
            // Recalculate total pages
            let totalPages = 0;
            let currentPageId = await this.findLeftmostLeaf();
            
            while (currentPageId) {
                totalPages++;
                
                const node = await this.getNode(currentPageId);
                if (!node || !node.nextLeaf) {
                    break;
                }
                
                currentPageId = node.nextLeaf;
            }
            
            return {
                totalEntries: this.totalEntries,
                totalPages: totalPages,
                pageSize: this.pageSize,
                rootPageId: this.rootPageId,
                lastUpdatedAt: this.lastUpdatedAt
            };
        }
        
        const metadataPath = `${this.indexDirectory}/metadata.dat`;
        
        if (await this.storage.fileExists(metadataPath)) {
            const fileData = await this.storage.read(metadataPath);
            
            if (fileData && fileData.length > 0) {
                // Skip the 32-byte checksum at the end
                const dataWithoutChecksum = fileData.subarray(0, fileData.length - 32);
                
                // Calculate checksum of the data
                const storedChecksum = fileData.subarray(fileData.length - 32);
                const calculatedChecksum = crypto.createHash('sha256').update(dataWithoutChecksum).digest();
                
                // Verify checksum
                if (!calculatedChecksum.equals(storedChecksum)) {
                    console.error('Metadata checksum verification failed');
                    return undefined;
                }
                
                // Read version number (first 4 bytes)
                const version = dataWithoutChecksum.readUInt32LE(0);
                
                if (version === 1) {
                    // Skip the version number to get to the BSON data
                    const bsonData = dataWithoutChecksum.subarray(4);
                    
                    // Deserialize the metadata
                    const metadata = BSON.deserialize(bsonData);
                    
                    // Set class fields
                    this.totalEntries = metadata.totalEntries;
                    this.lastUpdatedAt = metadata.lastUpdatedAt;
                    this.rootPageId = metadata.rootPageId || this.rootPageId;
                    this.dirty = false;
                    
                    
                    return {
                        totalEntries: metadata.totalEntries,
                        totalPages: metadata.totalPages,
                        pageSize: metadata.pageSize,
                        rootPageId: this.rootPageId,
                        lastUpdatedAt: metadata.lastUpdatedAt
                    };
                }
            }
        }
        
        return undefined;
    }
    
    //
    // Checks if the sort index has been built.
    //
    async isBuilt(): Promise<boolean> {
        if (this.built) {
            return true;
        }

        // Check if metadata file exists
        const metadataPath = `${this.indexDirectory}/metadata.dat`;
        return await this.storage.fileExists(metadataPath);
    }

    // Get a page of records from the collection using the sort index
    async getPage(collection: IBsonCollection<RecordT>, page: number = 1): Promise<ISortResult<RecordT>> {
        // Check if initialized
        const isInit = await this.isBuilt();
        if (!isInit) {
            await this.build(collection);
        }
        
        // Load metadata
        const metadata = await this.loadMetadata();
        if (!metadata) {
            throw new Error(`Failed to load metadata for sort index '${this.fieldName}'`);
        }

        const { totalEntries, totalPages, pageSize } = metadata;

        // Validate page number
        if (page < 1) {
            page = 1;
        } 
        else if (page > totalPages) {
            return {
                records: [],
                totalRecords: totalEntries,
                currentPage: page,
                totalPages,
                nextPage: undefined,
                previousPage: undefined
            };
        }
        
        // Get all records from all leaf pages
        const orderedPages = await this.getOrderedLeafPages();
        let allRecords: RecordT[] = [];
        
        for (const pageId of orderedPages) {
            const node = await this.getNode(pageId);
            if (node && node.isLeaf && node.records) {
                // Add records to our collection
                allRecords = allRecords.concat(node.records.map(entry => entry.record));
            }
        }
        
        // Sort ALL records by the indexed field to ensure correct order
        allRecords.sort((a, b) => {
            const valueA = a[this.fieldName];
            const valueB = b[this.fieldName];
            return this.compareValues(valueA, valueB);
        });
        
        // Calculate pagination
        const pageStartIndex = (page - 1) * pageSize;
        const pageEndIndex = Math.min(pageStartIndex + pageSize, allRecords.length);
        const pageRecords = allRecords.slice(pageStartIndex, pageEndIndex);
        
        // Return the result with pagination info
        return {
            records: pageRecords,
            totalRecords: totalEntries,
            currentPage: page,
            totalPages,
            nextPage: page < totalPages ? page + 1 : undefined,
            previousPage: page > 1 ? page - 1 : undefined
        };
    }
    
    // Get the last updated timestamp for the index
    async getLastUpdatedTimestamp(): Promise<Date | undefined> {
        if (!this.lastUpdatedAt) {
            await this.loadMetadata();
        }
        return this.lastUpdatedAt;
    }
    
    // Check if the index is newer than the given timestamp
    async isNewerThan(timestamp: Date): Promise<boolean> {
        if (!this.lastUpdatedAt) {
            await this.loadMetadata();
        }
        if (!this.lastUpdatedAt) {
            return false;
        }
        
        return this.lastUpdatedAt.getTime() > timestamp.getTime();
    }
    
    // Delete the entire index
    async delete(): Promise<void> {
        if (await this.storage.dirExists(this.indexDirectory)) {
            await this.storage.deleteDir(this.indexDirectory);
        }
        
        this.totalEntries = 0;
        this.built = false;
        this.pageCache.clear();
    }
    
    /**
     * Updates a record in the index without rebuilding the entire index
     * If the indexed field value has changed, the record will be removed and added again
     */
    async updateRecord(record: RecordT, oldRecord: RecordT | undefined): Promise<void> {
        // Check if initialized
        const isInit = await this.isBuilt();
        if (!isInit) {
            throw new Error(`Sort index for field '${this.fieldName}' is not initialized`);
        }

        const recordId = record._id;
        const oldValue = oldRecord && oldRecord[this.fieldName];
        
        // First remove old record completely from all leaves
        if (oldValue !== undefined) {
            // We need to search through all leaf nodes to find and remove the exact record
            const allLeafPages = await this.getOrderedLeafPages();
            
            for (const leafId of allLeafPages) {
                const leafNode = await this.getNode(leafId);
                if (!leafNode || !leafNode.isLeaf || !leafNode.records) {
                    continue;
                }
                
                // Find the entry with matching ID
                const entryIndex = leafNode.records.findIndex(
                    entry => entry.recordId === recordId
                );
                
                if (entryIndex !== -1) {
                    // Remove the entry
                    leafNode.records.splice(entryIndex, 1);
                    this.markNodeDirty(leafId, leafNode);
                    
                    // Decrement total entries
                    this.totalEntries--;
                    break; // Found and removed the record
                }
            }
        }
        
        // Now add the record with the new value
        await this.addRecord(record);
    }
    
    /**
     * Deletes a record from the index without rebuilding the entire index
     * @param recordId The ID of the record to delete
     * @param value The value of the indexed field, used to help locate the record
     */
    async deleteRecord(recordId: string, value: any): Promise<void> {
        // Check if initialized
        const isInit = await this.isBuilt();
        if (!isInit) {
            throw new Error(`Sort index for field '${this.fieldName}' is not initialized`);
        }
        
        // Value is now required
        if (value === undefined) {
            throw new Error(`Value for field '${this.fieldName}' is required for deleting records from sort index`);
        }
        
        // Search through all leaf nodes to find the record with the exact ID
        const allLeafPages = await this.getOrderedLeafPages();
        let recordFound = false;
        
        for (const leafId of allLeafPages) {
            const leafNode = await this.getNode(leafId);
            if (!leafNode || !leafNode.isLeaf || !leafNode.records) {
                continue;
            }
            
            // Find the entry with matching ID
            const entryIndex = leafNode.records.findIndex(
                entry => entry.recordId === recordId
            );
            
            if (entryIndex !== -1) {
                // Remove the entry
                leafNode.records.splice(entryIndex, 1);
                
                // If this was the first entry and there are more entries,
                // update the key in parent nodes
                if (entryIndex === 0 && leafNode.records.length > 0) {
                    await this.updateKeyInParents(leafId, value, leafNode.records[0].value);
                }
                
                // Update the leaf node
                this.markNodeDirty(leafId, leafNode);
                
                // Decrement total entries
                this.totalEntries--;
                recordFound = true;
                break; // Found and removed the record
            }
        }
        
        // Update metadata if we found and removed a record
        if (recordFound) {
            await this.saveMetadata();
        }
    }
    
    /**
     * Finds the leaf node that would contain a value
     */
    private async findLeafForValue(value: any): Promise<string> {
        const rootNode = await this.getNode(this.rootPageId);
        if (!rootNode) {
            return '';
        }
        
        let currentId = this.rootPageId;
        let currentNode = rootNode;
        
        // Traverse down to leaf
        while (!currentNode.isLeaf) {
            // Find the appropriate child based on the value
            let childIndex = 0;
            
            for (let i = 0; i < currentNode.keys.length; i++) {
                if (this.compareValues(value, currentNode.keys[i]) > 0) {
                    childIndex = i + 1;
                } 
                else {
                    break;
                }
            }
            
            if (childIndex >= currentNode.children.length) {
                childIndex = currentNode.children.length - 1;
            }
            
            if (currentNode.children.length === 0) break;
            
            currentId = currentNode.children[childIndex];
            const nextNode = await this.getNode(currentId);
            
            if (!nextNode) {
                return '';
            }

            currentNode = nextNode;
        }
        
        return currentId;
    }
    
    /**
     * Updates a key value in parent nodes when the first entry in a leaf changes
     * This is essential for maintaining the B-tree structure when the minimum key in a leaf node changes
     */
    private async updateKeyInParents(nodeId: string, oldKey: any, newKey: any): Promise<void> {
        // Start from the root node
        const rootNode = await this.getNode(this.rootPageId);
        if (!rootNode) {
            return;
        }
        
        // If the root is a leaf, no parents to update
        if (rootNode.isLeaf) {
            return;
        }
        
        // Find the path from root to the target node
        await this.updateKeysInPath(this.rootPageId, rootNode, nodeId, oldKey, newKey);
    }
    
    /**
     * Helper function to recursively find and update keys in the path from a node to the target node
     * Returns true if the target node was found in this subtree
     */
    private async updateKeysInPath(
        currentNodeId: string, 
        currentNode: IBTreeNode<RecordT>, 
        targetNodeId: string, 
        oldKey: any, 
        newKey: any
    ): Promise<boolean> {
        // Base case: we are at a leaf
        if (currentNode.isLeaf) {
            return currentNodeId === targetNodeId;
        }
        
        // Check each child
        for (let i = 0; i < currentNode.children.length; i++) {
            const childId = currentNode.children[i];
            
            // If this is the target node, update the key if needed
            if (childId === targetNodeId) {
                // If this is not the leftmost child (i > 0), it has a key in the parent
                if (i > 0 && this.compareValues(currentNode.keys[i - 1], oldKey) === 0) {
                    currentNode.keys[i - 1] = newKey;
                    this.markNodeDirty(currentNodeId, currentNode);
                }
                return true;
            }
            
            // Otherwise, check this child's subtree
            const childNode = await this.getNode(childId);
            if (!childNode) continue;
            
            const foundInChild = await this.updateKeysInPath(childId, childNode, targetNodeId, oldKey, newKey);
            
            if (foundInChild) {
                // If we found the target node in this child's subtree and this is not the leftmost child,
                // check if we need to update the key in the current node
                if (i > 0 && this.compareValues(currentNode.keys[i - 1], oldKey) === 0) {
                    currentNode.keys[i - 1] = newKey;
                    this.markNodeDirty(currentNodeId, currentNode);
                }
                return true;
            }
        }
        
        // Target node not found in this subtree
        return false;
    }
    
    /**
     * Adds a new record to the index without rebuilding the entire index
     */
    async addRecord(record: RecordT): Promise<void> {       
        const recordId = record._id;
        const value = record[this.fieldName];
        
        // If the field doesn't exist in the record, don't add it to the index
        if (value === undefined) {
            return;
        }
        
        // Create the new entry
        const newEntry: ISortedIndexEntry<RecordT> = {
            recordId,
            value,
            record
        };
        
        // Find the leaf node where this record belongs
        const leafId = await this.findLeafForValue(value);
        if (!leafId) {
            return; // Should not happen with a properly initialized tree
        }
        
        const leafNode = await this.getNode(leafId);
        if (!leafNode || !leafNode.isLeaf || !leafNode.records) {
            return;
        }
        
        // Insert the entry in the correct position
        let inserted = false;
        for (let i = 0; i < leafNode.records.length; i++) {
            const compareResult = this.compareValues(value, leafNode.records[i].value);
            if ((this.direction === 'asc' && compareResult <= 0) ||
                (this.direction === 'desc' && compareResult >= 0)) {
                leafNode.records.splice(i, 0, newEntry);
                inserted = true;
                
                // If this was inserted at the beginning, update keys in parent nodes
                if (i === 0 && leafNode.records.length > 1) {
                    await this.updateKeyInParents(leafId, leafNode.records[1].value, value);
                }
                
                break;
            }
        }
        
        if (!inserted) {
            // Add to the end of the leaf
            leafNode.records.push(newEntry);
        }
        
        // If the leaf is now too large, split it
        if (leafNode.records.length > this.pageSize * 1.2) {
            await this.splitLeafNode(leafId, leafNode);
        } 
        else {
            // Just update the leaf node
            this.markNodeDirty(leafId, leafNode);
        }
        
        // Increment total entries
        this.totalEntries++;
        
        // Update metadata
        await this.saveMetadata();
    }
    
    /**
     * Splits a leaf node when it gets too large
     */
    private async splitLeafNode(nodeId: string, node: IBTreeNode<RecordT>): Promise<void> {
        if (!node.isLeaf || !node.records) return;
        
        // Ensure entries are properly sorted first
        node.records.sort((a, b) => this.compareValues(a.value, b.value));
        
        // Split point
        const splitIndex = Math.floor(node.records.length / 2);
        
        // Create new leaf node with the second half
        const newEntries = node.records.splice(splitIndex);
        const newNodeId = `leaf_${crypto.randomUUID()}`;
        
        const newNode: IBTreeNode<RecordT> = {
            isLeaf: true,
            keys: [],
            children: [],
            records: newEntries,
            nextLeaf: node.nextLeaf
        };
        
        // Update the next pointer of the original node
        node.nextLeaf = newNodeId;
        
        // Create or update parent node to maintain the B-tree structure
        if (nodeId === this.rootPageId && !node.isLeaf) {
            // If we're splitting the root, we need to create a new root
            const newRootId = `root_${crypto.randomUUID()}`;
            const newRoot: IBTreeNode<RecordT> = {
                isLeaf: false,
                keys: [newEntries[0].value],
                children: [nodeId, newNodeId],
                records: []
            };
            
            // Save the new root
            await this.saveNode(newRootId, newRoot);
            
            // Update the root page ID
            this.rootPageId = newRootId;
        }
        
        // Save both nodes
        this.markNodeDirty(nodeId, node);
        await this.saveNode(newNodeId, newNode);
        
        // Update metadata with the new root page ID
        await this.saveMetadata();
    }
    
    // Find records by exact value using binary search on the sorted index
    async findByValue(value: any): Promise<RecordT[]> {
        // Check if initialized
        const isInit = await this.isBuilt();
        if (!isInit) {
            throw new Error(`Sort index for field '${this.fieldName}' is not initialized`);
        }
        
        // We need to search through all leaf nodes as our B-tree implementation
        // might not perfectly locate the right leaf directly
        const allLeafPages = await this.getOrderedLeafPages();
        const matchingEntries: ISortedIndexEntry<RecordT>[] = [];
        
        // Check each leaf node for matching values
        for (const leafId of allLeafPages) {
            const leafNode = await this.getNode(leafId);
            if (!leafNode || !leafNode.isLeaf || !leafNode.records) {
                continue;
            }
            
            // Find all entries with the exact value
            const matches = leafNode.records.filter(entry => {
                return entry.value === value;
            });
            
            if (matches.length > 0) {
                matchingEntries.push(...matches);
            }
        }
        
        // Return the matching records
        return matchingEntries.map(entry => entry.record);
    }
    
    // Find records by range query
    async findByRange(options: {
        min?: any;
        max?: any;
        minInclusive?: boolean;
        maxInclusive?: boolean;
    }): Promise<RecordT[]> {
        const {
            min = null,
            max = null,
            minInclusive = true,
            maxInclusive = true
        } = options;
        
        // At least one bound must be specified
        if (min === null && max === null) {
            throw new Error('At least one of min or max must be specified for range query');
        }
        
        // Check if initialized
        const isInit = await this.isBuilt();
        if (!isInit) {
            throw new Error(`Sort index for field '${this.fieldName}' is not initialized`);
        }
        
        // Get all leaf pages - we need to check all leaves to ensure correct results
        const allLeafPages = await this.getOrderedLeafPages();
        const matchingRecords: RecordT[] = [];
        
        // Check each leaf node for entries in the range
        for (const leafId of allLeafPages) {
            const leafNode = await this.getNode(leafId);
            if (!leafNode || !leafNode.isLeaf || !leafNode.records) {
                continue;
            }
            
            // Check each entry in the leaf
            for (const entry of leafNode.records) {
                // Check min bound
                if (min !== null) {
                    const compareMin = this.compareValues(entry.value, min);
                    if (minInclusive ? compareMin < 0 : compareMin <= 0) {
                        continue; // Skip entries below min
                    }
                }
                
                // Check max bound
                if (max !== null) {
                    const compareMax = this.compareValues(entry.value, max);
                    if (maxInclusive ? compareMax > 0 : compareMax >= 0) {
                        continue; // Skip entries above max
                    }
                }
                
                // If we reach here, the entry is within the range
                matchingRecords.push(entry.record);
            }
        }
        
        // Sort the results according to the index field and direction
        matchingRecords.sort((a, b) => this.compareValues(a[this.fieldName], b[this.fieldName]));
        
        return matchingRecords;
    }
    
    /**
     * Saves all dirty nodes and metadata, then clears the cache
     * Should be called when shutting down the database
     */
    async shutdown(): Promise<void> {
        this.clearSchedule(); // Clear any pending save timer
        
        // Save all dirty nodes and metadata
        await this.saveDirtyNodes();
        
        // Clear the cache
        this.pageCache.clear();
    }
}<|MERGE_RESOLUTION|>--- conflicted
+++ resolved
@@ -109,44 +109,6 @@
         this.direction = options.direction;
         this.pageSize = options.pageSize || 1000;
     }
-<<<<<<< HEAD
-    
-    // Initialize or update the index using external sorting to handle large collections
-    async initialize(collection: IBsonCollection<RecordT>): Promise<void> {
-        // console.log(`Initializing sort index for field '${this.fieldName}' (${this.direction})`);
-        
-        const CHUNK_SIZE = 1000; // Number of records to process at once
-        const localTmpDir = path.join(os.tmpdir(), `bsondb_sort_${Date.now()}`);
-        
-        // Create local temporary directory
-        await fs.ensureDir(localTmpDir);
-
-        // console.log(`Using temporary directory: ${localTmpDir}`);
-        
-        let recordCount = 0;
-        let chunkCount = 0;
-        let totalRecords = 0;
-        
-        // Step 1: Create sorted chunks
-        // console.log("Phase 1: Creating sorted chunks...");
-        let currentChunk: ISortedIndexEntry<RecordT>[] = [];
-        
-        // Iterate through all records in the collection
-        for await (const record of collection.iterateRecords()) { //todo: It's not really ncessary to put records into chunks here. Given that the records are already sharded into chunks!
-            const value = record[this.fieldName];
-
-            // Skip records where the field doesn't exist
-            if (value === undefined) {
-                continue;
-            }
-            
-            currentChunk.push({
-                recordId: record._id,
-                value: value,
-                record: record
-            });
-=======
->>>>>>> a364609c
 
     //
     // Builds the sort index by directly inserting records from the collection.
@@ -170,24 +132,6 @@
             }
         }
         
-<<<<<<< HEAD
-        // Save the last chunk if it has any records
-        if (currentChunk.length > 0) {
-            await this.sortAndSaveChunk(currentChunk, chunkCount, localTmpDir);
-            chunkCount++;
-            console.log(`Processed ${recordCount} records. Created final chunk #${chunkCount}`);
-        }
-        
-        // No records to sort
-        if (chunkCount === 0) {
-            // console.log("No records found with the specified field. Creating empty index.");
-            this.totalEntries = 0;
-            await this.saveMetadata();
-            this.initialized = true;
-            this.dirty = false;
-            return;
-        }
-=======
         // Create an empty root leaf node to start with
         const emptyRoot: IBTreeNode<RecordT> = {
             isLeaf: true,
@@ -195,7 +139,6 @@
             children: [],
             records: []
         };
->>>>>>> a364609c
         
         await this.saveNode(this.rootPageId, emptyRoot);
         this.totalEntries = 0;
@@ -224,12 +167,6 @@
         const pages: string[] = [];
         let currentPageId = await this.findLeftmostLeaf();
         
-<<<<<<< HEAD
-        // console.log(`Completed initializing sort index for field '${this.fieldName}' (${this.direction})`);
-
-        const totalPages = Math.ceil(this.totalEntries / this.pageSize);
-        console.log(`Total records: ${totalRecords}, Total pages: ${totalPages}`);
-=======
         while (currentPageId) {
             pages.push(currentPageId);
             
@@ -240,7 +177,6 @@
             
             currentPageId = node.nextLeaf;
         }
->>>>>>> a364609c
         
         return pages;
     }
@@ -663,11 +599,6 @@
             clearTimeout(this.saveTimer);
             this.saveTimer = undefined;
         }
-<<<<<<< HEAD
-
-        // console.log(`Saved page ${pageNum} with ${entries.length} entries to ${filePath}`);
-=======
->>>>>>> a364609c
     }
     
     // Save all dirty nodes and metadata
